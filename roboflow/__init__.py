--- conflicted
+++ resolved
@@ -15,11 +15,8 @@
 from roboflow.models import CLIPModel, GazeModel  # noqa: F401
 from roboflow.util.general import write_line
 
-<<<<<<< HEAD
+
 __version__ = "1.1.39"
-=======
-__version__ = "1.1.38"
->>>>>>> b1c63d68
 
 
 def check_key(api_key, model, notebook, num_retries=0):
