--- conflicted
+++ resolved
@@ -11,12 +11,7 @@
 from roboflow.core.workspace import Workspace
 from roboflow.util.general import write_line
 
-<<<<<<< HEAD
-__version__ = "0.2.292"
-=======
-__version__ = "0.2.34"
-
->>>>>>> 794f864b
+__version__ = "1.0.0"
 
 def check_key(api_key, model, notebook, num_retries=0):
     if type(api_key) is not str:
