import json
import sys
import time

import requests

from roboflow.config import API_URL, APP_URL, DEMO_KEYS
from roboflow.core.project import Project
from roboflow.core.workspace import Workspace

<<<<<<< HEAD
__version__ = "0.2.24"
=======
__version__ = "0.2.25"
>>>>>>> b5495c1c


def check_key(api_key, model, notebook, num_retries=0):
    if type(api_key) is not str:
        raise RuntimeError(
            "API Key is of Incorrect Type \n Expected Type: "
            + str(type(""))
            + "\n Input Type: "
            + str(type(api_key))
        )

    if any(
        c for c in api_key if c.islower()
    ):  # check if any of the api key characters are lowercase
        if api_key in DEMO_KEYS:
            # passthrough for public download of COCO-128 for the time being
            return api_key
        else:
            # validate key normally
            response = requests.post(API_URL + "/?api_key=" + api_key)

            if response.status_code == 401:
                raise RuntimeError(response.text)

            if response.status_code != 200:
                # retry 5 times
                if num_retries < 5:
                    print("retrying...")
                    time.sleep(1)
                    num_retries += 1
                    return check_key(api_key, model, notebook, num_retries)
                else:
                    raise RuntimeError(
                        "There was an error validating the api key with Roboflow server."
                    )
            else:
                r = response.json()
                return r
    else:  # then you're using a dummy key
        sys.stdout.write(
            "upload and label your dataset, and get an API KEY here: "
            + APP_URL
            + "/?model="
            + model
            + "&ref="
            + notebook
            + "\n"
        )
        return "onboarding"


def auth(api_key):
    r = check_key(api_key)
    w = r["workspace"]

    return Roboflow(api_key, w)


class Roboflow:
    def __init__(
        self,
        api_key="YOUR ROBOFLOW API KEY HERE",
        model_format="undefined",
        notebook="undefined",
    ):
        self.api_key = api_key
        self.model_format = model_format
        self.notebook = notebook
        self.onboarding = False
        self.auth()

    def auth(self):
        r = check_key(self.api_key, self.model_format, self.notebook)

        if r == "onboarding":
            self.onboarding = True
            return self
        elif r in DEMO_KEYS:
            self.universe = True
            return self
        else:
            w = r["workspace"]
            self.current_workspace = w
            return self

    def workspace(self, the_workspace=None):
        sys.stdout.write("\r" + "loading Roboflow workspace...")
        sys.stdout.write("\n")
        sys.stdout.flush()

        if the_workspace is None:
            the_workspace = self.current_workspace

        if self.api_key in DEMO_KEYS:
            return Workspace({}, self.api_key, the_workspace, self.model_format)

        list_projects = requests.get(
            API_URL + "/" + the_workspace + "?api_key=" + self.api_key
        ).json()

        return Workspace(list_projects, self.api_key, the_workspace, self.model_format)

    def project(self, project_name, the_workspace=None):
        """Function that takes in the name of the project and returns the project object
        :param project_name api_key: project name
        :param the_workspace workspace name
        :return project object
        """

        if the_workspace is None:
            if "/" in project_name:
                splitted_project = project_name.rsplit("/")
                the_workspace, project_name = splitted_project[0], splitted_project[1]
            else:
                the_workspace = self.current_workspace

        dataset_info = requests.get(
            API_URL
            + "/"
            + the_workspace
            + "/"
            + project_name
            + "?api_key="
            + self.api_key
        )

        # Throw error if dataset isn't valid/user doesn't have permissions to access the dataset
        if dataset_info.status_code != 200:
            raise RuntimeError(dataset_info.text)

        dataset_info = dataset_info.json()["project"]

        return Project(self.api_key, dataset_info)

    def __str__(self):
        """to string function"""
        json_value = {"api_key": self.api_key, "workspace": self.workspace}
        return json.dumps(json_value, indent=2)<|MERGE_RESOLUTION|>--- conflicted
+++ resolved
@@ -8,12 +8,7 @@
 from roboflow.core.project import Project
 from roboflow.core.workspace import Workspace
 
-<<<<<<< HEAD
-__version__ = "0.2.24"
-=======
 __version__ = "0.2.25"
->>>>>>> b5495c1c
-
 
 def check_key(api_key, model, notebook, num_retries=0):
     if type(api_key) is not str:
