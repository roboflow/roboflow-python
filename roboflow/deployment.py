import json
import time
from datetime import datetime, timedelta

from roboflow.adapters import deploymentapi
from roboflow.config import load_roboflow_api_key


def add_deployment_parser(subparsers):
    deployment_parser = subparsers.add_parser(
        "deployment",
        help="deployment related commands.  type 'roboflow deployment' to see detailed command help",
    )
    deployment_subparsers = deployment_parser.add_subparsers(title="deployment subcommands")
    deployment_machine_type_parser = deployment_subparsers.add_parser("machine_type", help="list machine types")
    deployment_add_parser = deployment_subparsers.add_parser("add", help="create a dedicated deployment")
    deployment_get_parser = deployment_subparsers.add_parser(
        "get", help="show detailed info for a dedicated deployment"
    )
    deployment_list_parser = deployment_subparsers.add_parser("list", help="list dedicated deployments in a workspace")
    deployment_delete_parser = deployment_subparsers.add_parser("delete", help="delete a dedicated deployment")
    deployment_log_parser = deployment_subparsers.add_parser("log", help="show log info for a dedicated deployment")

    deployment_machine_type_parser.set_defaults(func=list_machine_types)
    deployment_machine_type_parser.add_argument("-a", "--api_key", help="api key")

    deployment_add_parser.set_defaults(func=add_deployment)
    deployment_add_parser.add_argument("-a", "--api_key", help="api key")
    deployment_add_parser.add_argument(
        "deployment_name",
        help="deployment name, must contain 5-15 lowercase characters, first character must be a letter",
    )
    # deployment_add_parser.add_argument(
    #     "-s", "--security_level", help="security level (protected)", default="protected"
    # )
    deployment_add_parser.add_argument(
        "-m", "--machine_type", help="machine type, run `roboflow deployment machine_type` to see available options"
    )
    deployment_add_parser.add_argument(
        "-t",
        "--duration",
        help="duration, how long you want to keep the deployment (unit: hour, default: 3)",
        type=float,
        default=3,
    )
    deployment_add_parser.add_argument(
        "-e", "--no_delete_on_expiration", help="keep when expired (default: False)", action="store_true"
    )
    deployment_add_parser.add_argument(
        "-v",
        "--inference_version",
        help="inference server version (default: latest)",
        default="latest",
    )
    deployment_add_parser.add_argument(
        "-w", "--wait_on_pending", help="wait if deployment is pending", action="store_true"
    )

    deployment_get_parser.set_defaults(func=get_deployment)
    deployment_get_parser.add_argument("-a", "--api_key", help="api key")
    deployment_get_parser.add_argument("deployment_name", help="deployment name")
    deployment_get_parser.add_argument(
        "-w", "--wait_on_pending", help="wait if deployment is pending", action="store_true"
    )

    deployment_list_parser.set_defaults(func=list_deployment)
    deployment_list_parser.add_argument("-a", "--api_key", help="api key")

    deployment_delete_parser.set_defaults(func=delete_deployment)
    deployment_delete_parser.add_argument("-a", "--api_key", help="api key")
    deployment_delete_parser.add_argument("deployment_name", help="deployment name")

    deployment_log_parser.set_defaults(func=get_deployment_log)
    deployment_log_parser.add_argument("-a", "--api_key", help="api key")
    deployment_log_parser.add_argument("deployment_name", help="deployment name")
<<<<<<< HEAD
    deployment_log_parser.add_argument("-d", "--duration", help="duration of log (from now) in seconds", type=int, default=3600)
    deployment_log_parser.add_argument("-n", "--tail", help="number of lines to show from the end of the logs (<= 50)", type=int, default=10)
=======
>>>>>>> 713bc600
    deployment_log_parser.add_argument(
        "-d", "--duration", help="duration of log (from now) in seconds", type=int, default=3600
    )
    deployment_log_parser.add_argument("-f", "--follow", help="follow log output", action="store_true")


def list_machine_types(args):
    api_key = args.api_key or load_roboflow_api_key(None)
    if api_key is None:
        print("Please provide an api key")
        exit(1)
    status_code, msg = deploymentapi.list_machine_types(api_key)
    if status_code != 200:
        print(f"{status_code}: {msg}")
        exit(status_code)
    print(json.dumps(msg, indent=2))


def add_deployment(args):
    api_key = args.api_key or load_roboflow_api_key(None)
    if api_key is None:
        print("Please provide an api key")
        exit(1)
    status_code, msg = deploymentapi.add_deployment(
        api_key,
        # args.security_level,
        args.machine_type,
        args.duration,
        (not args.no_delete_on_expiration),
        args.deployment_name,
        args.inference_version,
    )

    if status_code != 200:
        print(f"{status_code}: {msg}")
        exit(status_code)
    else:
        print(f"Deployment {args.deployment_name} created successfully")
        print(json.dumps(msg, indent=2))

    if args.wait_on_pending:
        get_deployment(args)


def get_deployment(args):
    api_key = args.api_key or load_roboflow_api_key(None)
    if api_key is None:
        print("Please provide an api key")
        exit(1)
    while True:
        status_code, msg = deploymentapi.get_deployment(api_key, args.deployment_name)
        if status_code != 200:
            print(f"{status_code}: {msg}")
            exit(status_code)

        if (not args.wait_on_pending) or msg["status"] != "pending":
            print(json.dumps(msg, indent=2))
            break

        print(f'{datetime.now().strftime("%H:%M:%S")} Waiting for deployment {args.deployment_name} to be ready...\n')
        time.sleep(30)


def list_deployment(args):
    api_key = args.api_key or load_roboflow_api_key(None)
    if api_key is None:
        print("Please provide an api key")
        exit(1)
    status_code, msg = deploymentapi.list_deployment(api_key)
    if status_code != 200:
        print(f"{status_code}: {msg}")
        exit(status_code)
    print(json.dumps(msg, indent=2))


def delete_deployment(args):
    api_key = args.api_key or load_roboflow_api_key(None)
    if api_key is None:
        print("Please provide an api key")
        exit(1)
    status_code, msg = deploymentapi.delete_deployment(api_key, args.deployment_name)
    if status_code != 200:
        print(f"{status_code}: {msg}")
        exit(status_code)
    print(json.dumps(msg, indent=2))


def get_deployment_log(args):
    api_key = args.api_key or load_roboflow_api_key(None)
    if api_key is None:
        print("Please provide an api key")
<<<<<<< HEAD
        exit(1)
    
=======
        return

>>>>>>> 713bc600
    to_timestamp = datetime.now()
    from_timestamp = to_timestamp - timedelta(seconds=args.duration)
    log_ids = set()  # to avoid duplicate logs
    while True:
        status_code, msg = deploymentapi.get_deployment_log(api_key, args.deployment_name, args.tail, from_timestamp, to_timestamp)
        if status_code != 200:
            print(f"{status_code}: {msg}")
            exit(status_code)

        for log in msg[::-1]:  # logs are sorted by reversed timestamp
            if log["insert_id"] in log_ids:
                continue
            log_ids.add(log["insert_id"])
            print(f'[{datetime.fromisoformat(log["timestamp"]).strftime("%Y-%m-%d %H:%M:%S.%f")}] {log["payload"]}')

        if not args.follow:
            break

        time.sleep(10)
        from_timestamp = to_timestamp
        to_timestamp = datetime.now()<|MERGE_RESOLUTION|>--- conflicted
+++ resolved
@@ -69,19 +69,17 @@
     deployment_delete_parser.set_defaults(func=delete_deployment)
     deployment_delete_parser.add_argument("-a", "--api_key", help="api key")
     deployment_delete_parser.add_argument("deployment_name", help="deployment name")
-
+    
     deployment_log_parser.set_defaults(func=get_deployment_log)
     deployment_log_parser.add_argument("-a", "--api_key", help="api key")
     deployment_log_parser.add_argument("deployment_name", help="deployment name")
-<<<<<<< HEAD
-    deployment_log_parser.add_argument("-d", "--duration", help="duration of log (from now) in seconds", type=int, default=3600)
-    deployment_log_parser.add_argument("-n", "--tail", help="number of lines to show from the end of the logs (<= 50)", type=int, default=10)
-=======
->>>>>>> 713bc600
     deployment_log_parser.add_argument(
-        "-d", "--duration", help="duration of log (from now) in seconds", type=int, default=3600
+        "-d", "--duration", help="duration of log (from now) in seconds", type=int, default=3600)
+    deployment_log_parser.add_argument(
+        "-n", "--tail", help="number of lines to show from the end of the logs (<= 50)", type=int, default=10)
+    deployment_log_parser.add_argument(
+        "-f", "--follow", help="follow log output", action="store_true"
     )
-    deployment_log_parser.add_argument("-f", "--follow", help="follow log output", action="store_true")
 
 
 def list_machine_types(args):
@@ -169,31 +167,26 @@
     api_key = args.api_key or load_roboflow_api_key(None)
     if api_key is None:
         print("Please provide an api key")
-<<<<<<< HEAD
         exit(1)
     
-=======
-        return
-
->>>>>>> 713bc600
     to_timestamp = datetime.now()
-    from_timestamp = to_timestamp - timedelta(seconds=args.duration)
-    log_ids = set()  # to avoid duplicate logs
+    from_timestamp = (to_timestamp - timedelta(seconds = args.duration))
+    log_ids = set() # to avoid duplicate logs
     while True:
         status_code, msg = deploymentapi.get_deployment_log(api_key, args.deployment_name, args.tail, from_timestamp, to_timestamp)
         if status_code != 200:
             print(f"{status_code}: {msg}")
             exit(status_code)
 
-        for log in msg[::-1]:  # logs are sorted by reversed timestamp
-            if log["insert_id"] in log_ids:
+        for log in msg[::-1]: # logs are sorted by reversed timestamp
+            if log['insert_id'] in log_ids:
                 continue
-            log_ids.add(log["insert_id"])
+            log_ids.add(log['insert_id'])
             print(f'[{datetime.fromisoformat(log["timestamp"]).strftime("%Y-%m-%d %H:%M:%S.%f")}] {log["payload"]}')
 
         if not args.follow:
             break
-
+        
         time.sleep(10)
         from_timestamp = to_timestamp
-        to_timestamp = datetime.now()+        to_timestamp = datetime.now()
