--- conflicted
+++ resolved
@@ -192,11 +192,9 @@
     _add_workspaces_parser(subparsers)
     _add_upload_model_parser(subparsers)
     _add_get_workspace_project_version_parser(subparsers)
-<<<<<<< HEAD
     _add_run_video_inference_api_parser(subparsers)
-=======
     deployment.add_deployment_parser(subparsers)
->>>>>>> b1c63d68
+
 
     return parser
 
