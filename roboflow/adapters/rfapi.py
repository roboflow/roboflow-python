--- conflicted
+++ resolved
@@ -111,13 +111,9 @@
         image_id (str): image id you'd like to upload that has annotations for it.
     """
 
-<<<<<<< HEAD
     upload_url = _save_annotation_url(
         api_key, project_url, annotation_name, image_id, is_prediction, overwrite
     )
-=======
-    upload_url = _save_annotation_url(api_key, project_url, annotation_name, image_id, is_prediction)
->>>>>>> d02af383
 
     response = requests.post(
         upload_url,
@@ -145,7 +141,6 @@
     return responsejson
 
 
-<<<<<<< HEAD
 def _save_annotation_url(
     api_key, project_url, name, image_id, is_prediction, overwrite=False
 ):
@@ -153,10 +148,6 @@
         f"{API_URL}/dataset/{project_url}/annotate/{image_id}?api_key={api_key}"
         f"&name={name}"
     )
-=======
-def _save_annotation_url(api_key, project_url, name, image_id, is_prediction):
-    url = f"{API_URL}/dataset/{project_url}/annotate/{image_id}?api_key={api_key}" f"&name={name}"
->>>>>>> d02af383
     if is_prediction:
         url += "&prediction=true"
     if overwrite:
