import base64
import io
import json
import os
import urllib

import requests
from PIL import Image

from roboflow.config import CLASSIFICATION_MODEL
from roboflow.util.image_utils import check_image_url
from roboflow.util.prediction import PredictionGroup


class ClassificationModel:
    def __init__(
        self,
        api_key,
        id,
        name=None,
        version=None,
        local=False,
        colors=None,
        preprocessing=None,
    ):
        """
        :param api_key: private roboflow api key
        :param id: the workspace/project id
        :param name: is the name of thep project
        :param version: version number
        :return ClassificationModel Object
        """
        # Instantiate different API URL parameters
        self.__api_key = api_key
        self.id = id
        self.name = name
        self.version = version
        self.base_url = "https://classify.roboflow.com/"

        if self.name is not None and version is not None:
            self.__generate_url()

        self.colors = {} if colors is None else colors
        self.preprocessing = {} if preprocessing is None else preprocessing

    def predict(self, image_path, hosted=False):
        """

        :param image_path: path to the image you'd like to perform prediction on
        :param hosted: whether the image you're providing is hosted online
        :return: PredictionGroup object
        """
        self.__generate_url()
        self.__exception_check(image_path_check=image_path)
        # If image is local image
        if not hosted:
            # Open Image in RGB Format
            image = Image.open(image_path).convert("RGB")
            # Create buffer
            buffered = io.BytesIO()
            image.save(buffered, quality=90, format="JPEG")
            img_dims = image.size
            # Base64 encode image
            img_str = base64.b64encode(buffered.getvalue())
            img_str = img_str.decode("ascii")
            # Post to API and return response
            resp = requests.post(
                self.api_url,
                data=img_str,
                headers={"Content-Type": "application/x-www-form-urlencoded"},
            )
        else:
            # Create API URL for hosted image (slightly different)
            self.api_url += "&image=" + urllib.parse.quote_plus(image_path)
            # POST to the API
            resp = requests.post(self.api_url)

        image_dims = {"width": "0", "height": "0"}

        if resp.status_code != 200:
            raise Exception(resp.text)

        return PredictionGroup.create_prediction_group(
            resp.json(),
<<<<<<< HEAD
            image_path=image_path,
            prediction_type=CLASSIFICATION_MODEL,
            image_dims=image_dims,
            colors=self.colors,
=======
            image_dims=img_dims,
            image_path=image_path,
            prediction_type=CLASSIFICATION_MODEL,
>>>>>>> 794f864b
        )

    def load_model(self, name, version):
        """
        :param name: is the name of the model you'd like to load
        :param version: version number
        """
        # Load model based on user defined characteristics
        self.name = name
        self.version = version
        self.__generate_url()

    def __generate_url(self):
        """
        :return: roboflow API url
        """

        # Generates URL based on all parameters
        splitted = self.id.rsplit("/")
        without_workspace = splitted[1]

        self.api_url = "".join(
            [
                self.base_url + without_workspace + "/" + str(self.version),
                "?api_key=" + self.__api_key,
                "&name=YOUR_IMAGE.jpg",
            ]
        )

    def __exception_check(self, image_path_check=None):
        """
        :param image_path_check: checks to see if the image exists.
        """
        # Checks if image exists
        if image_path_check is not None:
            if not os.path.exists(image_path_check) and not check_image_url(
                image_path_check
            ):
                raise Exception("Image does not exist at " + image_path_check + "!")

    def __str__(self):
        """
        String representation of classification object
        """
        json_value = {
            "name": self.name,
            "version": self.version,
            "base_url": self.base_url,
        }

        return json.dumps(json_value, indent=2)<|MERGE_RESOLUTION|>--- conflicted
+++ resolved
@@ -82,16 +82,10 @@
 
         return PredictionGroup.create_prediction_group(
             resp.json(),
-<<<<<<< HEAD
-            image_path=image_path,
-            prediction_type=CLASSIFICATION_MODEL,
-            image_dims=image_dims,
-            colors=self.colors,
-=======
             image_dims=img_dims,
             image_path=image_path,
             prediction_type=CLASSIFICATION_MODEL,
->>>>>>> 794f864b
+            colors=self.colors,
         )
 
     def load_model(self, name, version):
