--- conflicted
+++ resolved
@@ -24,11 +24,8 @@
     # default configuration location
     conf_location = os.getenv(
         "ROBOFLOW_CONFIG_DIR",
-<<<<<<< HEAD
         default=default_path,
-=======
-        default=os.path.expanduser("~") + "/.config/roboflow/config.json",
->>>>>>> ae7634a8
+
     )
 
     # read config file for roboflow if logged in from python or CLI
