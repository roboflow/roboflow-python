--- conflicted
+++ resolved
@@ -262,11 +262,9 @@
         hosted_image=False,
         split="train",
         batch_name=DEFAULT_BATCH_NAME,
-<<<<<<< HEAD
         tag_names=[],
-=======
-        **kwargs,
->>>>>>> 57b7aa75
+        **kwargs
+
     ):
         """function to upload image to the specific project
         :param image_path: path to image you'd like to upload.
@@ -383,7 +381,7 @@
 
     def upload(
         self,
-<<<<<<< HEAD
+
         image_path: str = None,
         annotation_path: str = None,
         hosted_image: bool = False,
@@ -392,6 +390,7 @@
         num_retry_uploads: int = 0,
         batch_name: str = DEFAULT_BATCH_NAME,
         tag_names: list = [],
+        **kwargs
     ):
         """Upload image function based on the RESTful API
 
@@ -407,23 +406,6 @@
 
         Returns:
             None - returns nothing
-=======
-        image_path=None,
-        annotation_path=None,
-        hosted_image=False,
-        image_id=None,
-        split="train",
-        num_retry_uploads=0,
-        batch_name=DEFAULT_BATCH_NAME,
-        **kwargs,
-    ):
-        """upload function
-        :param image_path: path to image you'd like to upload
-        :param annotation_path: if you're upload annotation, path to it
-        :param hosted_image: whether the image is hosted
-        :param image_id: id of the image
-        :param split: split to upload the image to
->>>>>>> 57b7aa75
         """
 
         is_hosted = image_path.startswith("http://") or image_path.startswith(
@@ -458,11 +440,9 @@
                 split=split,
                 num_retry_uploads=num_retry_uploads,
                 batch_name=batch_name,
-<<<<<<< HEAD
                 tag_names=tag_names,
-=======
-                **kwargs,
->>>>>>> 57b7aa75
+                **kwargs
+
             )
         else:
             images = os.listdir(image_path)
@@ -477,11 +457,9 @@
                         split=split,
                         num_retry_uploads=num_retry_uploads,
                         batch_name=batch_name,
-<<<<<<< HEAD
                         tag_names=tag_names,
-=======
-                        **kwargs,
->>>>>>> 57b7aa75
+                        **kwargs
+
                     )
                     print("[ " + path + " ] was uploaded succesfully.")
                 else:
@@ -497,11 +475,8 @@
         split="train",
         num_retry_uploads=0,
         batch_name=DEFAULT_BATCH_NAME,
-<<<<<<< HEAD
         tag_names=[],
-=======
-        **kwargs,
->>>>>>> 57b7aa75
+        **kwargs
     ):
         success = False
         annotation_success = False
@@ -513,11 +488,8 @@
                 hosted_image=hosted_image,
                 split=split,
                 batch_name=batch_name,
-<<<<<<< HEAD
                 tag_names=tag_names,
-=======
                 **kwargs,
->>>>>>> 57b7aa75
             )
             # Get JSON response values
             try:
