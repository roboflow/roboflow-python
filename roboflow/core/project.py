import base64
import io
import json
import os
import urllib
import datetime
import warnings
import cv2
import requests
from PIL import Image
from roboflow.config import *
from roboflow.core.version import Version
from requests_toolbelt.multipart.encoder import MultipartEncoder

#version class that should return
class Project():
    def __init__(self, api_key, a_project, model_format=None):
        if api_key == "coco-128-sample":
            self.__api_key = api_key
            self.model_format = model_format
        else:
            self.__api_key = api_key
            self.annotation = a_project['annotation']
            self.classes = a_project['classes']
            self.colors = a_project['colors']
            self.created = datetime.datetime.fromtimestamp(a_project['created'])
            self.id = a_project['id']
            self.images = a_project['images']
            self.name = a_project['name']
            self.public = a_project['public']
            self.splits = a_project['splits']
            self.type = a_project['type']
            self.unannotated = a_project['unannotated']
            self.updated = datetime.datetime.fromtimestamp(a_project['updated'])
            self.model_format = model_format

            temp = self.id.rsplit("/")
            self.__workspace = temp[0]
            self.__project_name = temp[1]

    def get_version_information(self):
        """Helper function to get version information from the REST API.
        :returns dictionary with information about all of the versions directly from the API.
        """
        dataset_info = requests.get(API_URL + "/" + self.__workspace + "/" + self.__project_name + "?api_key=" + self.__api_key)

        # Throw error if dataset isn't valid/user doesn't have permissions to access the dataset
        if dataset_info.status_code != 200:
            raise RuntimeError(dataset_info.text)

        dataset_info = dataset_info.json()
        return dataset_info['versions']

    def list_versions(self):
        """Prints out versions for that specific project
        """
        version_info = self.get_version_information()
        print(version_info)

    def versions(self):
        """function to return all versions in the project as Version objects.
        :returns an array of Version() objects.
        """
        version_info = self.get_version_information()
        version_array = []
        for a_version in version_info:
            version_object = Version(a_version, (self.type if 'model' in a_version else None), self.__api_key, self.name, a_version['id'], self.model_format, local=False)
            version_array.append(version_object)
        return version_array

    def version(self, version_number):
        """Retrieves information about a specific version, and throws it into an object.
        :param version_number: the version number that you want to retrieve
        :return Version() object
        """

        if self.__api_key == "coco-128-sample":
            return Version({}, "type", self.__api_key, "coco-128", version_number, self.model_format, local=False)

        version_info = self.get_version_information()

        for version_object in version_info:

            current_version_num = os.path.basename(version_object['id'])
            if current_version_num == str(version_number):
                vers = Version(version_object, self.type, self.__api_key, self.name, current_version_num, self.model_format, local=False)
                return vers

        raise RuntimeError("Version number {} is not found.".format(version_number))

    def __image_upload(self, image_path, hosted_image=False, split="train"):
        """function to upload image to the specific project
        :param image_path: path to image you'd like to upload.
        :param hosted_image: if the image is hosted online, then this should be modified
        :param split: the dataset split to upload the project to.
        """

        # If image is not a hosted image
        if not hosted_image:

            project_name = self.id.rsplit("/")[1]
            image_name = os.path.basename(image_path)

            # Construct URL for local image upload
            self.image_upload_url = "".join([
<<<<<<< HEAD
                "https://api.roboflow.com/dataset/", project_name, "/upload",
                "?api_key=", self.__api_key
=======
                API_URL + "/dataset/", project_name, "/upload",
                "?api_key=", self.__api_key,
                "&name=" + image_name,
                "&split=" + split
>>>>>>> 50ea77b7
            ])

            # Convert to PIL Image
            img = cv2.imread(image_path)
            image = cv2.cvtColor(img, cv2.COLOR_BGR2RGB)
            pilImage = Image.fromarray(image)

            # Convert to JPEG Buffer
            buffered = io.BytesIO()
            pilImage.save(buffered, quality=100, format="JPEG")

            # Build multipart form and post request
            m = MultipartEncoder(fields={'name': image_name, 'split': split, 'file': ("imageToUpload", buffered.getvalue(), "image/jpeg")})
            response = requests.post(self.image_upload_url, data=m, headers={'Content-Type': m.content_type})

        else:
            # Hosted image upload url
            project_name = self.id.rsplit("/")[1]

            upload_url = "".join([
                API_URL + "/dataset/" + self.project_name + "/upload",
                "?api_key=" + self.__api_key,
                "&name=" + os.path.basename(image_path),
                "&split=" + split,
                "&image=" + urllib.parse.quote_plus(image_path)
            ])
            # Get response
            response = requests.post(upload_url)
        # Return response

        return response

    def __annotation_upload(self, annotation_path, image_id):
        """function to upload annotation to the specific project
        :param annotation_path: path to annotation you'd like to upload
        :param image_id: image id you'd like to upload that has annotations for it.
        """
        # Get annotation string
        annotation_string = open(annotation_path, "r").read()
        # Set annotation upload url
        self.annotation_upload_url = "".join([
            API_URL + "/dataset/", self.name, "/annotate/", image_id,
            "?api_key=", self.__api_key,
            "&name=" + os.path.basename(annotation_path)
        ])
        # Get annotation response
        annotation_response = requests.post(self.annotation_upload_url, data=annotation_string, headers={
            "Content-Type": "text/plain"
        })
        # Return annotation response
        return annotation_response

    def check_valid_image(self, image_path):
        acceptable_formats = ['png', 'jpeg', 'jpg']

        is_image = False

        for format in acceptable_formats:
            if format in image_path:
                is_image = True

        return is_image


    def upload(self, image_path=None, annotation_path=None, hosted_image=False, image_id=None, split='train', num_retry_uploads=0):

        """upload function
        :param image_path: path to image you'd like to upload
        :param annotation_path: if you're upload annotation, path to it
        :param hosted_image: whether the image is hosted
        :param image_id: id of the image
        :param split: split to upload the image to
        """

        is_hosted = image_path.startswith("http://") or image_path.startswith("https://")

        is_file = os.path.isfile(image_path) or is_hosted
        is_dir = os.path.isdir(image_path)

        if not is_file and not is_dir:
            raise RuntimeError("The provided image path [ {} ] is not a valid path. Please provide a path to an image or a directory.".format(image_path))

        if is_file:
            is_image = self.check_valid_image(image_path) or is_hosted

            if not is_image:
                raise RuntimeError("The image you provided {} is not a supported file format. We currently support png, jpeg, and jpg.".format(image_path))

            self.single_upload(image_path=image_path, annotation_path=annotation_path, hosted_image=hosted_image, image_id=image_id, split=split, num_retry_uploads=num_retry_uploads)
        else:
            images = os.listdir(image_path)
            for image in images:
                path = image_path + "/" + image
                if self.check_valid_image(image):
                    self.single_upload(image_path=path, annotation_path=annotation_path, hosted_image=hosted_image, image_id=image_id, split=split, num_retry_uploads=num_retry_uploads)
                    print("[ " + path + " ] was uploaded succesfully.")
                else:
                    print("[ " + path + " ] was skipped.")
                    continue

    def single_upload(self, image_path=None, annotation_path=None, hosted_image=False, image_id=None, split='train', num_retry_uploads=0):

        success = False
        # User gives image path
        if image_path is not None:
            # Upload Image Response
            response = self.__image_upload(image_path, hosted_image=hosted_image, split=split)
            # Get JSON response values
            try:
                success, image_id = response.json()['success'], response.json()['id']
                if not success:
                    warnings.warn(f"Server rejected image: {response.json()}")
            except Exception:
                # Image fails to upload
                warnings.warn(f"Bad response: {response}")
                success = False
            # Give user warning that image failed to upload
            if not success:
                warnings.warn("Upload api failed with response: " + str(response.json()))
                if num_retry_uploads > 0:
                    warnings.warn("Image, " + image_path + ", failed to upload! Retrying for this many times: " + str(num_retry_uploads))
                    self.single_upload(image_path=image_path, annotation_path=annotation_path, hosted_image=hosted_image, image_id=image_id, split=split, num_retry_uploads=num_retry_uploads - 1)
                    return
                else:
                    warnings.warn("Image, " + image_path + ", failed to upload! You can specify num_retry_uploads to retry a number of times.")

            # Check if image uploaded successfully + check if there are annotations to upload
            if annotation_path is not None and image_id is not None and success:
                # Upload annotation to API
                annotation_response = self.__annotation_upload(annotation_path, image_id)
                try:
                    success = annotation_response.json()['success']
                    if not success:
                        warnings.warn(f"Server rejected annotation: {annotation_response.json()}")
                except Exception:
                    success = False
                # Give user warning that annotation failed to upload
                if not success:
                    warnings.warn("Annotation, " + annotation_path + ", failed to upload!")
                
        # Upload only annotations to image based on image Id (no image)
        elif annotation_path is not None and image_id is not None:
            # Get annotation upload response
            annotation_response = self.__annotation_upload(annotation_path, image_id)
            # Check if upload was a success
            try:
                success = annotation_response.json()['success']
            except Exception:
                warnings.warn(f"Bad response: {response}")
                success = False
        # Give user warning that annotation failed to upload
        if not success:
            warnings.warn("Annotation, " + annotation_path + ", failed to upload!")
        return success

    def __str__(self):
        # String representation of project
        json_str = {
            "name": self.name,
            "type": self.type,
            "workspace": self.__workspace,
        }

        return json.dumps(json_str, indent=2)<|MERGE_RESOLUTION|>--- conflicted
+++ resolved
@@ -103,15 +103,8 @@
 
             # Construct URL for local image upload
             self.image_upload_url = "".join([
-<<<<<<< HEAD
                 "https://api.roboflow.com/dataset/", project_name, "/upload",
                 "?api_key=", self.__api_key
-=======
-                API_URL + "/dataset/", project_name, "/upload",
-                "?api_key=", self.__api_key,
-                "&name=" + image_name,
-                "&split=" + split
->>>>>>> 50ea77b7
             ])
 
             # Convert to PIL Image
