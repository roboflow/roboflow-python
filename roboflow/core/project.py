import datetime
import io
import json
import os
import sys
import urllib
import warnings

import cv2
import requests
from PIL import Image, UnidentifiedImageError
from requests_toolbelt.multipart.encoder import MultipartEncoder

from roboflow.config import API_URL, DEFAULT_BATCH_NAME, DEMO_KEYS
from roboflow.core.version import Version

ACCEPTED_IMAGE_FORMATS = ["PNG", "JPEG"]


def custom_formatwarning(msg, *args, **kwargs):
    # ignore everything except the message
    return str(msg) + "\n"


warnings.formatwarning = custom_formatwarning


class Project:
    def __init__(self, api_key, a_project, model_format=None):
        if api_key in DEMO_KEYS:
            self.__api_key = api_key
            self.model_format = model_format
        else:
            self.__api_key = api_key
            self.annotation = a_project["annotation"]
            self.classes = a_project["classes"]
            self.colors = a_project["colors"]
            self.created = datetime.datetime.fromtimestamp(a_project["created"])
            self.id = a_project["id"]
            self.images = a_project["images"]
            self.name = a_project["name"]
            self.public = a_project["public"]
            self.splits = a_project["splits"]
            self.type = a_project["type"]
            self.unannotated = a_project["unannotated"]
            self.updated = datetime.datetime.fromtimestamp(a_project["updated"])
            self.model_format = model_format

            temp = self.id.rsplit("/")
            self.__workspace = temp[0]
            self.__project_name = temp[1]

    def get_version_information(self):
        """Helper function to get version information from the REST API.
        :returns dictionary with information about all of the versions directly from the API.
        """
        dataset_info = requests.get(
            API_URL
            + "/"
            + self.__workspace
            + "/"
            + self.__project_name
            + "?api_key="
            + self.__api_key
        )

        # Throw error if dataset isn't valid/user doesn't have permissions to access the dataset
        if dataset_info.status_code != 200:
            raise RuntimeError(dataset_info.text)

        dataset_info = dataset_info.json()
        return dataset_info["versions"]

    def list_versions(self):
        """Prints out versions for that specific project"""
        version_info = self.get_version_information()
        print(version_info)

    def versions(self):
        """function to return all versions in the project as Version objects.
        :returns an array of Version() objects.
        """
        version_info = self.get_version_information()
        version_array = []
        for a_version in version_info:
            version_object = Version(
                a_version,
                (self.type if "model" in a_version else None),
                self.__api_key,
                self.name,
                a_version["id"],
                self.model_format,
                local=None,
                workspace=self.__workspace,
                project=self.__project_name,
                public=self.public,
                colors=self.colors,
            )
            version_array.append(version_object)
        return version_array

    def generate_version(self, settings):
        """
        Settings, a python dict with augmentation and preprocessing keys and specifications for generation.
        These settings mirror capabilities available via the Roboflow UI.
        For example:
             {
                "augmentation": {
                    "bbblur": { "pixels": 1.5 },
                    "bbbrightness": { "brighten": true, "darken": false, "percent": 91 },
                    "bbcrop": { "min": 12, "max": 71 },
                    "bbexposure": { "percent": 30 },
                    "bbflip": { "horizontal": true, "vertical": false },
                    "bbnoise": { "percent": 50 },
                    "bbninety": { "clockwise": true, "counter-clockwise": false, "upside-down": false },
                    "bbrotate": { "degrees": 45 },
                    "bbshear": { "horizontal": 45, "vertical": 45 },
                    "blur": { "pixels": 1.5 },
                    "brightness": { "brighten": true, "darken": false, "percent": 91 },
                    "crop": { "min": 12, "max": 71 },
                    "cutout": { "count": 26, "percent": 71 },
                    "exposure": { "percent": 30 },
                    "flip": { "horizontal": true, "vertical": false },
                    "hue": { "degrees": 180 },
                    "image": { "versions": 32 },
                    "mosaic": true,
                    "ninety": { "clockwise": true, "counter-clockwise": false, "upside-down": false },
                    "noise": { "percent": 50 },
                    "rgrayscale": { "percent": 50 },
                    "rotate": { "degrees": 45 },
                    "saturation": { "percent": 50 },
                    "shear": { "horizontal": 45, "vertical": 45 }
                },
                "preprocessing": {
                    "auto-orient": true,
                    "contrast": { "type": "Contrast Stretching" },
                    "filter-null": { "percent": 50 },
                    "grayscale": true,
                    "isolate": true,
                    "remap": { "original_class_name": "new_class_name" },
                    "resize": { "width": 200, "height": 200, "format": "Stretch to" },
                    "static-crop": { "x_min": 10, "x_max": 90, "y_min": 10, "y_max": 90 },
                    "tile": { "rows": 2, "columns": 2 }
                }
            }

        Returns: The version number that is being generated
        """

        if not {"augmentation", "preprocessing"} <= settings.keys():
            raise (
                RuntimeError(
                    "augmentation and preprocessing keys are required to generate. If none are desired specify empty dict associated with that key."
                )
            )

        r = requests.post(
            f"{API_URL}/{self.__workspace}/{self.__project_name}/generate?api_key={self.__api_key}",
            json=settings,
        )

        try:
            r_json = r.json()
        except:
            raise ("Error when requesting to generate a new version for project.")

        # if the generation succeeds, return the version that is being generated
        if r.status_code == 200:
            sys.stdout.write(
                "\r"
                + r_json["message"]
                + " for new version "
                + str(r_json["version"])
                + "."
            )
            sys.stdout.write("\n")
            sys.stdout.flush()
            return int(r_json["version"])
        else:
            if "error" in r_json.keys():
                raise RuntimeError(r_json["error"])
            else:
                raise RuntimeError(json.dumps(r_json))

    def train(
        self,
        new_version_settings={
            "preprocessing": {
                "auto-orient": True,
                "resize": {"width": 640, "height": 640, "format": "Stretch to"},
            },
            "augmentation": {},
        },
        speed=None,
        checkpoint=None,
        plot_in_notebook=False,
    ) -> bool:
        """
        Ask the Roboflow API to train a previously exported version's dataset.
        Args:
            speed: Whether to train quickly or accurately. Note: accurate training is a paid feature. Default speed is `fast`.
            checkpoint: A string representing the checkpoint to use while training
            plot: Whether to plot the training loss curve. Default is False.
        Returns:
            True
            RuntimeError: If the Roboflow API returns an error with a helpful JSON body
            HTTPError: If the Network/Roboflow API fails and does not return JSON
        """

        new_version = self.generate_version(settings=new_version_settings)
        new_version = self.version(new_version)
        new_model = new_version.train(
            speed=speed, checkpoint=checkpoint, plot_in_notebook=plot_in_notebook
        )

        return new_model

    def version(self, version_number, local=None):
        """Retrieves information about a specific version, and throws it into an object.
        :param version_number: the version number that you want to retrieve
        :local: specifies the localhost address and port if pointing towards local inference engine
        :return Version() object
        """

        if self.__api_key in DEMO_KEYS:
            name = ""
            if self.__api_key == "coco-128-sample":
                name = "coco-128"
            else:
                name = "chess-pieces-new"
            return Version(
                {},
                "type",
                self.__api_key,
                name,
                version_number,
                self.model_format,
                local=None,
                workspace="",
                project="",
            )

        version_info = self.get_version_information()

        for version_object in version_info:
            current_version_num = os.path.basename(version_object["id"])
            if current_version_num == str(version_number):
                vers = Version(
                    version_object,
                    self.type,
                    self.__api_key,
                    self.name,
                    current_version_num,
                    self.model_format,
                    local=local,
                    workspace=self.__workspace,
                    project=self.__project_name,
                    public=self.public,
                    colors=self.colors,
                )
                return vers

        raise RuntimeError("Version number {} is not found.".format(version_number))

    def __image_upload(
        self,
        image_path,
        hosted_image=False,
        split="train",
        batch_name=DEFAULT_BATCH_NAME,
        tag_names=[],
        **kwargs,
    ):
        """function to upload image to the specific project
        :param image_path: path to image you'd like to upload.
        :param hosted_image: if the image is hosted online, then this should be modified
        :param split: the dataset split to upload the project to.
        """

        # If image is not a hosted image
        if not hosted_image:
            batch_name = (
                batch_name
                if batch_name and isinstance(batch_name, str)
                else DEFAULT_BATCH_NAME
            )

            project_name = self.id.rsplit("/")[1]
            image_name = os.path.basename(image_path)

            # Construct URL for local image upload
            self.image_upload_url = "".join(
                [
                    API_URL + "/dataset/",
                    project_name,
                    "/upload",
                    "?api_key=",
                    self.__api_key,
                    "&batch=",
                    batch_name,
                ]
            )
            for key, value in kwargs.items():
                self.image_upload_url += "&" + str(key) + "=" + str(value)

            for tag in tag_names:
                self.image_upload_url = self.image_upload_url + f"&tag={tag}"

            # Convert to PIL Image
            img = cv2.imread(image_path)
            image = cv2.cvtColor(img, cv2.COLOR_BGR2RGB)
            pilImage = Image.fromarray(image)

            # Convert to JPEG Buffer
            buffered = io.BytesIO()
            pilImage.save(buffered, quality=100, format="JPEG")

            # Build multipart form and post request
            m = MultipartEncoder(
                fields={
                    "name": image_name,
                    "split": split,
                    "file": ("imageToUpload", buffered.getvalue(), "image/jpeg"),
                }
            )
            response = requests.post(
                self.image_upload_url, data=m, headers={"Content-Type": m.content_type}
            )

        else:
            # Hosted image upload url
            project_name = self.id.rsplit("/")[1]

            upload_url = "".join(
                [
                    API_URL + "/dataset/" + self.project_name + "/upload",
                    "?api_key=" + self.__api_key,
                    "&name=" + os.path.basename(image_path),
                    "&split=" + split,
                    "&image=" + urllib.parse.quote_plus(image_path),
                ]
            )
            # Get response
            response = requests.post(upload_url)
        # Return response

        return response

    def __annotation_upload(self, annotation_path: str, image_id: str):
        """function to upload annotation to the specific project
        :param annotation_path: path to annotation you'd like to upload
        :param image_id: image id you'd like to upload that has annotations for it.
        """

        # stop on empty string
        if len(annotation_path) == 0:
            print("Please provide a non-empty string for annotation_path.")
            return {"result": "Please provide a non-empty string for annotation_path."}

        # check if annotation file exists
        elif os.path.exists(annotation_path):
            print("-> found given annotation file")
            annotation_string = open(annotation_path, "r").read()

        # if not annotation file, check if user wants to upload regular as classification annotation
        elif self.type == "classification":
            print(f"-> using {annotation_path} as classname for classification project")
            annotation_string = annotation_path

        # don't attempt upload otherwise
        else:
            print(
                "File not found or uploading to non-classification type project with invalid string"
            )
            return {
                "result": "File not found or uploading to non-classification type project with invalid string"
            }

        # Set annotation upload url

        project_name = self.id.rsplit("/")[1]

        self.annotation_upload_url = "".join(
            [
                API_URL + "/dataset/",
<<<<<<< HEAD
                project_name,
=======
                self.__project_name,
>>>>>>> 794f864b
                "/annotate/",
                image_id,
                "?api_key=",
                self.__api_key,
                "&name=" + os.path.basename(annotation_path),
            ]
        )

        # Get annotation response
        annotation_response = requests.post(
            self.annotation_upload_url,
            data=annotation_string,
            headers={"Content-Type": "text/plain"},
        )

        # Return annotation response
        return annotation_response

    def check_valid_image(self, image_path):
        try:
            img = Image.open(image_path)
            valid = img.format in ACCEPTED_IMAGE_FORMATS
            img.close()
        except UnidentifiedImageError:
            return False

        return valid

    def upload(
        self,
        image_path: str = None,
        annotation_path: str = None,
        hosted_image: bool = False,
        image_id: int = None,
        split: str = "train",
        num_retry_uploads: int = 0,
        batch_name: str = DEFAULT_BATCH_NAME,
        tag_names: list = [],
        **kwargs,
    ):
<<<<<<< HEAD
        """upload function
        :param image_path: path to image you'd like to upload
        :param annotation_path: if you're upload annotation, path to it
        :param hosted_image: whether the image is hosted
        :param image_id: id of the image
        :param split: split to upload the image to
=======
        """Upload image function based on the RESTful API

        Args:
            image_path (str) - path to image you'd like to upload
            annotation_path (str) - if you're upload annotation, path to it
            hosted_image (bool) - whether the image is hosted
            image_id (int) - id of the image
            split (str) - to upload the image to
            num_retry_uploads (int) - how many times to retry upload on failure
            batch_name (str) - name of batch to upload to within project
            tag_names (list[str]) - tags to be applied to an image

        Returns:
            None - returns nothing
>>>>>>> 794f864b
        """

        is_hosted = image_path.startswith("http://") or image_path.startswith(
            "https://"
        )

        is_file = os.path.isfile(image_path) or is_hosted
        is_dir = os.path.isdir(image_path)

        if not is_file and not is_dir:
            raise RuntimeError(
                "The provided image path [ {} ] is not a valid path. Please provide a path to an image or a directory.".format(
                    image_path
                )
            )

        if is_file:
            is_image = self.check_valid_image(image_path) or is_hosted

            if not is_image:
                raise RuntimeError(
                    "The image you provided {} is not a supported file format. We currently support: {}.".format(
                        image_path, ", ".join(ACCEPTED_IMAGE_FORMATS)
                    )
                )

            self.single_upload(
                image_path=image_path,
                annotation_path=annotation_path,
                hosted_image=hosted_image,
                image_id=image_id,
                split=split,
                num_retry_uploads=num_retry_uploads,
                batch_name=batch_name,
                tag_names=tag_names,
                **kwargs,
            )
        else:
            images = os.listdir(image_path)
            for image in images:
                path = image_path + "/" + image
                if self.check_valid_image(image):
                    self.single_upload(
                        image_path=path,
                        annotation_path=annotation_path,
                        hosted_image=hosted_image,
                        image_id=image_id,
                        split=split,
                        num_retry_uploads=num_retry_uploads,
                        batch_name=batch_name,
                        tag_names=tag_names,
                        **kwargs,
                    )
                    print("[ " + path + " ] was uploaded succesfully.")
                else:
                    print("[ " + path + " ] was skipped.")
                    continue

    def single_upload(
        self,
        image_path=None,
        annotation_path=None,
        hosted_image=False,
        image_id=None,
        split="train",
        num_retry_uploads=0,
        batch_name=DEFAULT_BATCH_NAME,
        tag_names=[],
        **kwargs,
    ):
        success = False
        annotation_success = False
        # User gives image path
        if image_path is not None:
            # Upload Image Response
            response = self.__image_upload(
                image_path,
                hosted_image=hosted_image,
                split=split,
                batch_name=batch_name,
                tag_names=tag_names,
                **kwargs,
            )
            # Get JSON response values
            try:
                if "duplicate" in response.json().keys():
                    if response.json()["duplicate"]:
                        success = True
                        warnings.warn("Duplicate image not uploaded:  " + image_path)
                else:
                    success, image_id = (
                        response.json()["success"],
                        response.json()["id"],
                    )

                if not success:
                    warnings.warn(f"Server rejected image: {response.json()}")

            except Exception:
                # Image fails to upload
                warnings.warn(f"Bad response: {response}")
                success = False
            # Give user warning that image failed to upload
            if not success:
                warnings.warn(
                    "Upload api failed with response: " + str(response.json())
                )
                if num_retry_uploads > 0:
                    warnings.warn(
                        "Image, "
                        + image_path
                        + ", failed to upload! Retrying for this many times: "
                        + str(num_retry_uploads)
                    )
                    self.single_upload(
                        image_path=image_path,
                        annotation_path=annotation_path,
                        hosted_image=hosted_image,
                        image_id=image_id,
                        split=split,
                        num_retry_uploads=num_retry_uploads - 1,
                        **kwargs,
                    )
                    return
                else:
                    warnings.warn(
                        "Image, "
                        + image_path
                        + ", failed to upload! You can specify num_retry_uploads to retry a number of times."
                    )

        # Upload only annotations to image based on image Id (no image)
        if annotation_path is not None and image_id is not None and success:
            # Get annotation upload response
            annotation_response = self.__annotation_upload(annotation_path, image_id)
            # Check if upload was a success
            try:
                response_data = annotation_response.json()
                if "success" in response_data.keys():
                    annotation_success = True
                elif "error" in response_data.keys():
                    warnings.warn(
                        f"Uploading annotation data for image failed: {str(response_data['error'])}"
                    )
                    annotation_success = False
                else:
                    warnings.warn(
                        f"Uploading annotation data for image failed: {str(response_data)}"
                    )
                    annotation_success = False
            except:
                warnings.warn(f"Bad response: {response.status_code}")
                annotation_success = False

            # Give user warning that annotation failed to upload
            if not annotation_success:
                warnings.warn(
                    "Annotation, "
                    + annotation_path
                    + "failed to upload!\n Upload correct annotation file to image_id: "
                    + image_id
                )
        else:
            annotation_success = True

        overall_success = success and annotation_success
        return overall_success

    def __str__(self):
        # String representation of project
        json_str = {"name": self.name, "type": self.type, "workspace": self.__workspace}

        return json.dumps(json_str, indent=2)<|MERGE_RESOLUTION|>--- conflicted
+++ resolved
@@ -383,11 +383,7 @@
         self.annotation_upload_url = "".join(
             [
                 API_URL + "/dataset/",
-<<<<<<< HEAD
-                project_name,
-=======
                 self.__project_name,
->>>>>>> 794f864b
                 "/annotate/",
                 image_id,
                 "?api_key=",
@@ -428,14 +424,7 @@
         tag_names: list = [],
         **kwargs,
     ):
-<<<<<<< HEAD
-        """upload function
-        :param image_path: path to image you'd like to upload
-        :param annotation_path: if you're upload annotation, path to it
-        :param hosted_image: whether the image is hosted
-        :param image_id: id of the image
-        :param split: split to upload the image to
-=======
+
         """Upload image function based on the RESTful API
 
         Args:
@@ -450,7 +439,6 @@
 
         Returns:
             None - returns nothing
->>>>>>> 794f864b
         """
 
         is_hosted = image_path.startswith("http://") or image_path.startswith(
