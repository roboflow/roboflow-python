import base64
import io
import json
import os
import urllib
import datetime
import warnings
import cv2
import requests
from PIL import Image
from roboflow.config import *
from roboflow.core.version import Version
from requests_toolbelt.multipart.encoder import MultipartEncoder

def custom_formatwarning(msg, *args, **kwargs):
    # ignore everything except the message
    return str(msg) + '\n'

warnings.formatwarning = custom_formatwarning

#version class that should return
class Project():
    def __init__(self, api_key, a_project, model_format=None):
        if api_key == "coco-128-sample":
            self.__api_key = api_key
            self.model_format = model_format
        else:
            self.__api_key = api_key
            self.annotation = a_project['annotation']
            self.classes = a_project['classes']
            self.colors = a_project['colors']
            self.created = datetime.datetime.fromtimestamp(a_project['created'])
            self.id = a_project['id']
            self.images = a_project['images']
            self.name = a_project['name']
            self.public = a_project['public']
            self.splits = a_project['splits']
            self.type = a_project['type']
            self.unannotated = a_project['unannotated']
            self.updated = datetime.datetime.fromtimestamp(a_project['updated'])
            self.model_format = model_format

            temp = self.id.rsplit("/")
            self.__workspace = temp[0]
            self.__project_name = temp[1]

    def get_version_information(self):
        """Helper function to get version information from the REST API.
        :returns dictionary with information about all of the versions directly from the API.
        """
        dataset_info = requests.get(API_URL + "/" + self.__workspace + "/" + self.__project_name + "?api_key=" + self.__api_key)

        # Throw error if dataset isn't valid/user doesn't have permissions to access the dataset
        if dataset_info.status_code != 200:
            raise RuntimeError(dataset_info.text)

        dataset_info = dataset_info.json()
        return dataset_info['versions']

    def list_versions(self):
        """Prints out versions for that specific project
        """
        version_info = self.get_version_information()
        print(version_info)

    def versions(self):
        """function to return all versions in the project as Version objects.
        :returns an array of Version() objects.
        """
        version_info = self.get_version_information()
        version_array = []
        for a_version in version_info:
            version_object = Version(a_version, (self.type if 'model' in a_version else None), self.__api_key, self.name, a_version['id'], self.model_format, local=False)
            version_array.append(version_object)
        return version_array

    def version(self, version_number):
        """Retrieves information about a specific version, and throws it into an object.
        :param version_number: the version number that you want to retrieve
        :return Version() object
        """

        if self.__api_key == "coco-128-sample":
            return Version({}, "type", self.__api_key, "coco-128", version_number, self.model_format, local=False)

        version_info = self.get_version_information()

        for version_object in version_info:

            current_version_num = os.path.basename(version_object['id'])
            if current_version_num == str(version_number):
                vers = Version(version_object, self.type, self.__api_key, self.name, current_version_num, self.model_format, local=False)
                return vers

        raise RuntimeError("Version number {} is not found.".format(version_number))

    def __image_upload(self, image_path, hosted_image=False, split="train"):
        """function to upload image to the specific project
        :param image_path: path to image you'd like to upload.
        :param hosted_image: if the image is hosted online, then this should be modified
        :param split: the dataset split to upload the project to.
        """

        # If image is not a hosted image
        if not hosted_image:

            project_name = self.id.rsplit("/")[1]
            image_name = os.path.basename(image_path)

            # Construct URL for local image upload
            self.image_upload_url = "".join([
                "https://api.roboflow.com/dataset/", project_name, "/upload",
                "?api_key=", self.__api_key
            ])

            # Convert to PIL Image
            img = cv2.imread(image_path)
            image = cv2.cvtColor(img, cv2.COLOR_BGR2RGB)
            pilImage = Image.fromarray(image)

            # Convert to JPEG Buffer
            buffered = io.BytesIO()
            pilImage.save(buffered, quality=100, format="JPEG")

            # Build multipart form and post request
            m = MultipartEncoder(fields={'name': image_name, 'split': split, 'file': ("imageToUpload", buffered.getvalue(), "image/jpeg")})
            response = requests.post(self.image_upload_url, data=m, headers={'Content-Type': m.content_type})

        else:
            # Hosted image upload url
            project_name = self.id.rsplit("/")[1]

            upload_url = "".join([
                API_URL + "/dataset/" + self.project_name + "/upload",
                "?api_key=" + self.__api_key,
                "&name=" + os.path.basename(image_path),
                "&split=" + split,
                "&image=" + urllib.parse.quote_plus(image_path)
            ])
            # Get response
            response = requests.post(upload_url)
        # Return response

        return response

    def __annotation_upload(self, annotation_path, image_id):
        """function to upload annotation to the specific project
        :param annotation_path: path to annotation you'd like to upload
        :param image_id: image id you'd like to upload that has annotations for it.
        """
        # Get annotation string
        annotation_string = open(annotation_path, "r").read()
        # Set annotation upload url
        self.annotation_upload_url = "".join([
            API_URL + "/dataset/", self.name, "/annotate/", image_id,
            "?api_key=", self.__api_key,
            "&name=" + os.path.basename(annotation_path)
        ])
        # Get annotation response
        annotation_response = requests.post(self.annotation_upload_url, data=annotation_string, headers={
            "Content-Type": "text/plain"
        })
        # Return annotation response
        return annotation_response

    def check_valid_image(self, image_path):
        acceptable_formats = ['png', 'jpeg', 'jpg']

        is_image = False

        for format in acceptable_formats:
            if format in image_path:
                is_image = True

        return is_image


    def upload(self, image_path=None, annotation_path=None, hosted_image=False, image_id=None, split='train', num_retry_uploads=0):

        """upload function
        :param image_path: path to image you'd like to upload
        :param annotation_path: if you're upload annotation, path to it
        :param hosted_image: whether the image is hosted
        :param image_id: id of the image
        :param split: split to upload the image to
        """

        is_hosted = image_path.startswith("http://") or image_path.startswith("https://")

        is_file = os.path.isfile(image_path) or is_hosted
        is_dir = os.path.isdir(image_path)

        if not is_file and not is_dir:
            raise RuntimeError("The provided image path [ {} ] is not a valid path. Please provide a path to an image or a directory.".format(image_path))

        if is_file:
            is_image = self.check_valid_image(image_path) or is_hosted

            if not is_image:
                raise RuntimeError("The image you provided {} is not a supported file format. We currently support png, jpeg, and jpg.".format(image_path))

            self.single_upload(image_path=image_path, annotation_path=annotation_path, hosted_image=hosted_image, image_id=image_id, split=split, num_retry_uploads=num_retry_uploads)
        else:
            images = os.listdir(image_path)
            for image in images:
                path = image_path + "/" + image
                if self.check_valid_image(image):
                    self.single_upload(image_path=path, annotation_path=annotation_path, hosted_image=hosted_image, image_id=image_id, split=split, num_retry_uploads=num_retry_uploads)
                    print("[ " + path + " ] was uploaded succesfully.")
                else:
                    print("[ " + path + " ] was skipped.")
                    continue

    def single_upload(self, image_path=None, annotation_path=None, hosted_image=False, image_id=None, split='train', num_retry_uploads=0):

        success = False
        annotation_success = False
        # User gives image path
        if image_path is not None:
            # Upload Image Response
            response = self.__image_upload(image_path, hosted_image=hosted_image, split=split)
            # Get JSON response values
            try:
<<<<<<< HEAD
                if "duplicate" in response.json().keys():
                    if response.json()['duplicate']:
                        success = True
                        warnings.warn("Duplicate image not uploaded:  " + image_path)
                else:
                    success, image_id = response.json()['success'], response.json()['id']

                if not success:
                    warnings.warn(f"Server rejected image: {response.json()}")
                
            except Exception as e:
=======
                success, image_id = response.json()['success'], response.json()['id']
                if not success:
                    warnings.warn(f"Server rejected image: {response.json()}")
            except Exception:
>>>>>>> 5d657d87
                # Image fails to upload
                warnings.warn(f"Bad response: {response}")
                success = False
            # Give user warning that image failed to upload
            if not success:
                warnings.warn("Upload api failed with response: " + str(response.json()))
                if num_retry_uploads > 0:
                    warnings.warn("Image, " + image_path + ", failed to upload! Retrying for this many times: " + str(num_retry_uploads))
                    self.single_upload(image_path=image_path, annotation_path=annotation_path, hosted_image=hosted_image, image_id=image_id, split=split, num_retry_uploads=num_retry_uploads - 1)
                    return
                else:
                    warnings.warn("Image, " + image_path + ", failed to upload! You can specify num_retry_uploads to retry a number of times.")
<<<<<<< HEAD
=======

            # Check if image uploaded successfully + check if there are annotations to upload
            if annotation_path is not None and image_id is not None and success:
                # Upload annotation to API
                annotation_response = self.__annotation_upload(annotation_path, image_id)
                try:
                    success = annotation_response.json()['success']
                    if not success:
                        warnings.warn(f"Server rejected annotation: {annotation_response.json()}")
                except Exception:
                    success = False
                # Give user warning that annotation failed to upload
                if not success:
                    warnings.warn("Annotation, " + annotation_path + ", failed to upload!")
>>>>>>> 5d657d87
                
        # Upload only annotations to image based on image Id (no image)
        if annotation_path is not None and image_id is not None and success:
            # Get annotation upload response
            annotation_response = self.__annotation_upload(annotation_path, image_id)
            # Check if upload was a success
            try:
                annotation_success = annotation_response.json()['success']
            except Exception:
                warnings.warn(f"Bad response: {response}")
<<<<<<< HEAD
                annotation_success = False
            # Give user warning that annotation failed to upload
            if not annotation_success:
                warnings.warn("Annotation, " + annotation_path + ", failed to upload!")
        else:
            annotation_success = True
        
        overall_success = success and annotation_success
        return overall_success
=======
                success = False
        # Give user warning that annotation failed to upload
        if not success:
            warnings.warn("Annotation, " + annotation_path + ", failed to upload!")
        return success
>>>>>>> 5d657d87

    def __str__(self):
        # String representation of project
        json_str = {
            "name": self.name,
            "type": self.type,
            "workspace": self.__workspace,
        }

        return json.dumps(json_str, indent=2)<|MERGE_RESOLUTION|>--- conflicted
+++ resolved
@@ -221,7 +221,6 @@
             response = self.__image_upload(image_path, hosted_image=hosted_image, split=split)
             # Get JSON response values
             try:
-<<<<<<< HEAD
                 if "duplicate" in response.json().keys():
                     if response.json()['duplicate']:
                         success = True
@@ -233,12 +232,6 @@
                     warnings.warn(f"Server rejected image: {response.json()}")
                 
             except Exception as e:
-=======
-                success, image_id = response.json()['success'], response.json()['id']
-                if not success:
-                    warnings.warn(f"Server rejected image: {response.json()}")
-            except Exception:
->>>>>>> 5d657d87
                 # Image fails to upload
                 warnings.warn(f"Bad response: {response}")
                 success = False
@@ -251,23 +244,6 @@
                     return
                 else:
                     warnings.warn("Image, " + image_path + ", failed to upload! You can specify num_retry_uploads to retry a number of times.")
-<<<<<<< HEAD
-=======
-
-            # Check if image uploaded successfully + check if there are annotations to upload
-            if annotation_path is not None and image_id is not None and success:
-                # Upload annotation to API
-                annotation_response = self.__annotation_upload(annotation_path, image_id)
-                try:
-                    success = annotation_response.json()['success']
-                    if not success:
-                        warnings.warn(f"Server rejected annotation: {annotation_response.json()}")
-                except Exception:
-                    success = False
-                # Give user warning that annotation failed to upload
-                if not success:
-                    warnings.warn("Annotation, " + annotation_path + ", failed to upload!")
->>>>>>> 5d657d87
                 
         # Upload only annotations to image based on image Id (no image)
         if annotation_path is not None and image_id is not None and success:
@@ -278,7 +254,6 @@
                 annotation_success = annotation_response.json()['success']
             except Exception:
                 warnings.warn(f"Bad response: {response}")
-<<<<<<< HEAD
                 annotation_success = False
             # Give user warning that annotation failed to upload
             if not annotation_success:
@@ -288,13 +263,7 @@
         
         overall_success = success and annotation_success
         return overall_success
-=======
-                success = False
-        # Give user warning that annotation failed to upload
-        if not success:
-            warnings.warn("Annotation, " + annotation_path + ", failed to upload!")
-        return success
->>>>>>> 5d657d87
+
 
     def __str__(self):
         # String representation of project
