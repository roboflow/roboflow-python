--- conflicted
+++ resolved
@@ -262,16 +262,10 @@
             except Exception:
                 warnings.warn(f"Bad response: {response}")
                 success = False
-<<<<<<< HEAD
         # Give user warning that annotation failed to upload
         if not success:
             warnings.warn("Annotation, " + annotation_path + ", failed to upload!")
         return success
-=======
-            # Give user warning that annotation failed to upload
-            if not success:
-                warnings.warn("Annotation, " + annotation_path + ", failed to upload!")
->>>>>>> f02a8267
 
     def __str__(self):
         # String representation of project
