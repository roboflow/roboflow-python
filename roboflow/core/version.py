from __future__ import annotations

import copy
import json
import os
import sys
import time
import zipfile
from typing import TYPE_CHECKING, Optional, Union

import requests
from dotenv import load_dotenv
from tqdm import tqdm

from roboflow.adapters import rfapi
from roboflow.config import (
    API_URL,
    APP_URL,
    DEMO_KEYS,
    TQDM_DISABLE,
    TYPE_CLASSICATION,
    TYPE_INSTANCE_SEGMENTATION,
    TYPE_KEYPOINT_DETECTION,
    TYPE_OBJECT_DETECTION,
    TYPE_SEMANTIC_SEGMENTATION,
    UNIVERSE_URL,
)
from roboflow.core.dataset import Dataset
from roboflow.models.classification import ClassificationModel
from roboflow.models.instance_segmentation import InstanceSegmentationModel
from roboflow.models.keypoint_detection import KeypointDetectionModel
from roboflow.models.object_detection import ObjectDetectionModel
from roboflow.models.semantic_segmentation import SemanticSegmentationModel
from roboflow.util.annotations import amend_data_yaml
from roboflow.util.general import write_line
from roboflow.util.model_processor import process
from roboflow.util.versions import get_model_format, get_wrong_dependencies_versions, normalize_yolo_model_type

if TYPE_CHECKING:
    import numpy as np

    from roboflow.models.inference import InferenceModel

load_dotenv()


class Version:
    """
    Class representing a Roboflow dataset version.
    """

    model: Optional[InferenceModel]

    def __init__(
        self,
        version_dict,
        type,
        api_key,
        name,
        version,
        model_format,
        local: Optional[str],
        workspace,
        project,
        public,
        colors=None,
    ):
        """
        Initialize a Version object.
        """
        if api_key:
            self.__api_key = api_key
            self.name = name
            self.version = unwrap_version_id(version_id=version)
            self.type = type
            self.augmentation = version_dict["augmentation"]
            self.created = version_dict["created"]
            self.id = version_dict["id"]
            self.images = version_dict["images"]
            self.preprocessing = version_dict["preprocessing"]
            self.splits = version_dict["splits"]
            self.model_format = model_format
            self.workspace = workspace
            self.project = project
            self.public = public
            self.colors = {} if colors is None else colors

            self.colors = colors
            if "exports" in version_dict.keys():
                self.exports = version_dict["exports"]
            else:
                self.exports = []

            version_without_workspace = os.path.basename(str(version))

            try:
                version_response = rfapi.get_version(self.__api_key, workspace, project, self.version)
                version_info = version_response.get("version", {})
                has_model = bool(version_info.get("train", {}).get("model"))
            except rfapi.RoboflowError:
                has_model = False

            if not has_model:
                self.model = None
            elif self.type == TYPE_OBJECT_DETECTION:
                self.model = ObjectDetectionModel(
                    self.__api_key,
                    self.id,
                    self.name,
                    version_without_workspace,
                    local=local,
                    colors=self.colors,
                    preprocessing=self.preprocessing,
                )
            elif self.type == TYPE_CLASSICATION:
                self.model = ClassificationModel(
                    self.__api_key,
                    self.id,
                    self.name,
                    version_without_workspace,
                    local=local,
                    colors=self.colors,
                    preprocessing=self.preprocessing,
                )
            elif self.type == TYPE_INSTANCE_SEGMENTATION:
                self.model = InstanceSegmentationModel(
                    self.__api_key,
                    self.id,
                    colors=self.colors,
                    preprocessing=self.preprocessing,
                    local=local,
                )
            elif self.type == TYPE_SEMANTIC_SEGMENTATION:
                self.model = SemanticSegmentationModel(self.__api_key, self.id)
            elif self.type == TYPE_KEYPOINT_DETECTION:
                self.model = KeypointDetectionModel(self.__api_key, self.id, version=version_without_workspace)
            else:
                self.model = None

        elif DEMO_KEYS:
            api_key = DEMO_KEYS[0]
            if api_key == "coco-128-sample":
                self.__api_key = api_key
                self.model_format = model_format
                self.name = "coco-128"
                self.version = "1"
            else:
                self.__api_key = api_key
                self.model_format = model_format
                self.name = "chess-pieces-new"
                self.version = "23"
                self.id = "joseph-nelson/chess-pieces-new"

    def __check_if_generating(self):
        # check Roboflow API to see if this version is still generating
        versiondict = rfapi.get_version(
            api_key=self.__api_key,
            workspace_url=self.workspace,
            project_url=self.project,
            version=self.version,
            nocache=True,
        )
        version_obj = versiondict.get("version", {})
        progress = 0.0 if version_obj.get("progress") is None else float(version_obj.get("progress"))
        generating = bool(version_obj.get("generating") or version_obj.get("images", 0) == 0)
        return generating, progress

    def __wait_if_generating(self, recurse=False):
        # checks if a given version is still in the progress of generating

        still_generating, progress = self.__check_if_generating()

        if still_generating:
            progress_message = "Generating version still in progress. Progress: " + str(round(progress * 100, 2)) + "%"
            sys.stdout.write("\r" + progress_message)
            sys.stdout.flush()
            time.sleep(5)
            return self.__wait_if_generating(recurse=True)

        else:
            if recurse:
                sys.stdout.write("\n")
                sys.stdout.flush()
            return

    def download(self, model_format=None, location=None, overwrite: bool = False):
        """
        Download and extract a ZIP of a version's dataset in a given format

        :param model_format: A format to use for downloading
        :param location: An optional path for saving the file
        :param overwrite: An optional flag to prevent dataset overwrite when dataset is already downloaded

        Args:
            model_format (str): A format to use for downloading
            location (str): An optional path for saving the file
            overwrite (bool): An optional flag to overwrite an existing dataset if the dataset has already downloaded

        Returns:
            Dataset Object

        Raises:
            RuntimeError: If the Roboflow API returns an error with a helpful JSON body
            HTTPError: If the Network/Roboflow API fails and does not return JSON
        """  # noqa: E501 // docs

        self.__wait_if_generating()

        model_format = self.__get_format_identifier(model_format)

        if model_format not in self.exports:
            self.export(model_format)

        # if model_format is not in

        if location is None:
            location = self.__get_download_location()
        if os.path.exists(location) and not overwrite:
            return Dataset(self.name, self.version, model_format, os.path.abspath(location))

        if self.__api_key == "coco-128-sample":
            link = "https://app.roboflow.com/ds/n9QwXwUK42?key=NnVCe2yMxP"
        else:
            workspace, project, *_ = self.id.rsplit("/")
            try:
                export_info = rfapi.get_version_export(
                    api_key=self.__api_key,
                    workspace_url=workspace,
                    project_url=project,
                    version=self.version,
                    format=model_format,
                )
            except rfapi.RoboflowError as e:
                raise RuntimeError(str(e))

            if "ready" in export_info and export_info.get("ready") is False:
                raise RuntimeError(export_info)

            link = export_info["export"]["link"]

        self.__download_zip(link, location, model_format)
        self.__extract_zip(location, model_format)
        self.__reformat_yaml(location, model_format)  # TODO: is roboflow-python a place to be munging yaml files?

        return Dataset(self.name, self.version, model_format, os.path.abspath(location))

    def export(self, model_format=None) -> str | None:
        """
        Ask the Roboflow API to generate a version's dataset in a given format so that it can be downloaded via the `download()` method.

        The export will be asynchronously generated and available for download after some amount of seconds - depending on dataset size.

        Args:
            model_format (str): A format to use for downloading

        Returns:
            The URL of the exported dataset.

        Raises:
            RuntimeError: If the Roboflow API returns an error with a helpful JSON body
            HTTPError: If the Network/Roboflow API fails and does not return JSON
        """  # noqa: E501 // docs

        model_format = self.__get_format_identifier(model_format)

        self.__wait_if_generating()

        workspace, project, *_ = self.id.rsplit("/")
        export_info = rfapi.get_version_export(
            api_key=self.__api_key,
            workspace_url=workspace,
            project_url=project,
            version=self.version,
            format=model_format,
        )
        while "ready" in export_info and export_info.get("ready") is False:
            progress = export_info.get("progress", 0.0)
            progress_message = (
                "Exporting format " + model_format + " in progress : " + str(round(progress * 100, 2)) + "%"
            )
            sys.stdout.write("\r" + progress_message)
            sys.stdout.flush()
            time.sleep(1)
            export_info = rfapi.get_version_export(
                api_key=self.__api_key,
                workspace_url=workspace,
                project_url=project,
                version=self.version,
                format=model_format,
            )
        if "export" in export_info:
            sys.stdout.write("\n")
            print("\r" + "Version export complete for " + model_format + " format")
            sys.stdout.flush()
            return url
        else:
<<<<<<< HEAD
            try:
                raise RuntimeError(response.json())
            except json.JSONDecodeError:
                response.raise_for_status()
            return None
=======
            raise RuntimeError(f"Unexpected export {export_info}")
>>>>>>> f561f05d

    def train(self, speed=None, model_type=None, checkpoint=None, plot_in_notebook=False) -> InferenceModel:
        """
        Ask the Roboflow API to train a previously exported version's dataset.

        Args:
            speed: Whether to train quickly or accurately. Note: accurate training is a paid feature. Default speed is `fast`.
            model_type: The type of model to train. Default depends on kind of project. It takes precedence over speed. You can check the list of model ids by sending an invalid parameter in this argument.
            checkpoint: A string representing the checkpoint to use while training
            plot: Whether to plot the training results. Default is `False`.

        Returns:
            An instance of the trained model class

        Raises:
            RuntimeError: If the Roboflow API returns an error with a helpful JSON body
            HTTPError: If the Network/Roboflow API fails and does not return JSON
        """  # noqa: E501 // docs

        self.__wait_if_generating()

        train_model_format = get_model_format(model_type)

        workspace, project, *_ = self.id.rsplit("/")
<<<<<<< HEAD
        url = f"{API_URL}/{workspace}/{project}/{self.version}/train"
        link = self.export(train_model_format)

        data = {}

        if link:
            data["link"] = link

        if speed:
            data["speed"] = speed

        if checkpoint:
            data["checkpoint"] = checkpoint

        if model_type:
            # API expects camelCase key
            data["modelType"] = model_type
=======

        payload_speed = speed if speed else None
        payload_checkpoint = checkpoint if checkpoint else None
        payload_model_type = model_type if model_type else None
>>>>>>> f561f05d

        write_line("Reaching out to Roboflow to start training...")
        print(data)

        rfapi.start_version_training(
            api_key=self.__api_key,
            workspace_url=workspace,
            project_url=project,
            version=self.version,
            speed=payload_speed,
            checkpoint=payload_checkpoint,
            model_type=payload_model_type,
        )

        status = "training"

        if plot_in_notebook:
            from IPython.display import clear_output
            from matplotlib import pyplot as plt

            def live_plot(epochs, mAP, loss, title=""):
                clear_output(wait=True)

                plt.subplot(2, 1, 1)
                plt.plot(epochs, mAP, "#00FFCE")
                plt.title(title)
                plt.ylabel("mAP")

                plt.subplot(2, 1, 2)
                plt.plot(epochs, loss, "#A351FB")
                plt.xlabel("epochs")
                plt.ylabel("loss")
                plt.show()

        first_graph_write = False
        previous_epochs: Union[np.ndarray, list] = []
        num_machine_spin_dots = []

        while status == "training" or status == "running":
            version_response = rfapi.get_version(
                api_key=self.__api_key,
                workspace_url=self.workspace,
                project_url=self.project,
                version=self.version,
                nocache=True,
            )
            version = version_response.get("version", {})
            if "models" in version.keys():
                models = version["models"]
            else:
                models = {}

            if "train" in version.keys():
                if "results" in version["train"].keys():
                    status = "finished"
                    break
                if "status" in version["train"].keys():
                    if version["train"]["status"] == "failed":
                        write_line(line="Training failed")
                        break

            epochs: Union[np.ndarray, list]
            mAP: Union[np.ndarray, list]
            loss: Union[np.ndarray, list]

            if "roboflow-train" in models.keys():
                import numpy as np

                # training has started
                epochs = np.array([int(epoch["epoch"]) for epoch in models["roboflow-train"]["epochs"]])
                mAP = np.array([float(epoch["mAP"]) for epoch in models["roboflow-train"]["epochs"]])
                loss = np.array(
                    [
                        sum(float(epoch[key]) for key in ["box_loss", "class_loss", "obj_loss"] if key in epoch)
                        for epoch in models["roboflow-train"]["epochs"]
                    ]
                )

                title = "Training in Progress"
                # plottling logic
            else:
                num_machine_spin_dots.append(".")
                if len(num_machine_spin_dots) > 5:
                    num_machine_spin_dots = ["."]
                title = "Training Machine Spinning Up" + "".join(num_machine_spin_dots)

                epochs = []
                mAP = []
                loss = []

            if (len(epochs) > len(previous_epochs)) or (len(epochs) == 0):
                if plot_in_notebook:
                    live_plot(epochs, mAP, loss, title)
                else:
                    if len(epochs) > 0:
                        title = (
                            title + ": Epoch: " + str(epochs[-1]) + " mAP: " + str(mAP[-1]) + " loss: " + str(loss[-1])
                        )
                    if not first_graph_write:
                        write_line(title)
                        first_graph_write = True

            previous_epochs = copy.deepcopy(epochs)

            time.sleep(5)

        if not self.model:
            if self.type == TYPE_OBJECT_DETECTION:
                self.model = ObjectDetectionModel(
                    self.__api_key,
                    self.id,
                    self.name,
                    self.version,
                    colors=self.colors,
                    preprocessing=self.preprocessing,
                )
            elif self.type == TYPE_CLASSICATION:
                self.model = ClassificationModel(
                    self.__api_key,
                    self.id,
                    self.name,
                    self.version,
                    colors=self.colors,
                    preprocessing=self.preprocessing,
                )
            elif self.type == TYPE_INSTANCE_SEGMENTATION:
                self.model = InstanceSegmentationModel(
                    self.__api_key,
                    self.id,
                    colors=self.colors,
                    preprocessing=self.preprocessing,
                )
            elif self.type == TYPE_SEMANTIC_SEGMENTATION:
                self.model = SemanticSegmentationModel(self.__api_key, self.id)
            elif self.type == TYPE_KEYPOINT_DETECTION:
                self.model = KeypointDetectionModel(self.__api_key, self.id, version=self.version)
            else:
                raise ValueError(f"Unsupported model type: {self.type}")

        # return the model object
        assert self.model
        return self.model

    # @warn_for_wrong_dependencies_versions([("ultralytics", "==", "8.0.196")])
    def deploy(self, model_type: str, model_path: str, filename: str = "weights/best.pt") -> None:
        """Uploads provided weights file to Roboflow.

        Args:
            model_type (str): The type of the model to be deployed.
            model_path (str): File path to the model weights to be uploaded.
            filename (str, optional): The name of the weights file. Defaults to "weights/best.pt".
        """
        model_type = normalize_yolo_model_type(model_type)
        zip_file_name = process(model_type, model_path, filename)

        if zip_file_name is None:
            raise RuntimeError("Failed to process model")

        self._upload_zip(model_type, model_path, zip_file_name)

    def _upload_zip(self, model_type: str, model_path: str, model_file_name: str):
        res = requests.get(
            f"{API_URL}/{self.workspace}/{self.project}/{self.version}"
            f"/uploadModel?api_key={self.__api_key}&modelType={model_type}&nocache=true"
        )
        try:
            if res.status_code == 429:
                raise RuntimeError(
                    "This version already has a trained model. Please generate and"
                    " train a new version in order to upload model to Roboflow."
                )
            else:
                res.raise_for_status()
        except Exception as e:
            print(f"An error occured when getting the model upload URL: {e}")
            return

        res = requests.put(
            res.json()["url"],
            data=open(os.path.join(model_path, model_file_name), "rb"),
        )
        try:
            res.raise_for_status()

            if self.public:
                print(
                    f"View the status of your deployment at: {APP_URL}/{self.workspace}/{self.project}/{self.version}"
                )
                print(
                    "Share your model with the world at:"
                    f" {UNIVERSE_URL}/{self.workspace}/{self.project}/"
                    f"model/{self.version}"
                )
            else:
                print(
                    f"View the status of your deployment at: {APP_URL}/{self.workspace}/{self.project}/{self.version}"
                )

        except Exception as e:
            print(f"An error occured when uploading the model: {e}")

    def __download_zip(self, link, location, format):
        """
        Download a dataset's zip file from the given URL and save it in the desired location

        Args:
            link (str): link the URL of the remote zip file
            location (str): filepath of the data directory to save the zip file to
            format (str): the format identifier string
        """  # noqa: E501 // docs
        if not os.path.exists(location):
            os.makedirs(location)

        def bar_progress(current, total, width=80):
            progress_message = (
                f"Downloading Dataset Version Zip in {location} to {format}: "
                f"{current / total * 100:.0f}% [{current} / {total}] bytes"
            )
            sys.stdout.write("\r" + progress_message)
            sys.stdout.flush()

        try:
            response = requests.get(link, stream=True)

            # write the zip file to the desired location
            with open(location + "/roboflow.zip", "wb") as f:
                total_length = int(response.headers.get("content-length"))  # type: ignore[arg-type]
                desc = None if TQDM_DISABLE else f"Downloading Dataset Version Zip in {location} to {format}:"
                for chunk in tqdm(
                    response.iter_content(chunk_size=1024),
                    desc=desc,
                    total=int(total_length / 1024) + 1,
                ):
                    if chunk:
                        f.write(chunk)
                        f.flush()

        except Exception as e:
            print(f"Error when trying to download dataset @ {link}")
            raise e
        sys.stdout.write("\n")
        sys.stdout.flush()

    def __extract_zip(self, location, format):
        """
        Extracts the contents of a downloaded ZIP file and then deletes the zipped file.

        Args:
            location (str): filepath of the data directory that contains the ZIP file
            format (str): the format identifier string

        Raises:
            RuntimeError: If there is an error unzipping the file
        """  # noqa: E501 // docs
        desc = None if TQDM_DISABLE else f"Extracting Dataset Version Zip to {location} in {format}:"
        with zipfile.ZipFile(location + "/roboflow.zip", "r") as zip_ref:
            for member in tqdm(
                zip_ref.infolist(),
                desc=desc,
            ):
                try:
                    zip_ref.extract(member, location)
                except zipfile.error:
                    raise RuntimeError("Error unzipping download")

        os.remove(location + "/roboflow.zip")

    def __get_download_location(self):
        """
        Get the local path to save a downloaded dataset to

        Returns:
            str: the local path
        """
        version_slug = self.name.replace(" ", "-")
        filename = f"{version_slug}-{self.version}"

        directory = os.environ.get("DATASET_DIRECTORY")
        if directory:
            return f"{directory}/{filename}"

        return filename

    def __get_download_url(self, format):
        """
        Get the Roboflow API URL for downloading (and exporting downloadable zips)

        Args:
            format (str): the format identifier string

        Returns:
            str: the Roboflow API URL
        """
        workspace, project, *_ = self.id.rsplit("/")
        return f"{API_URL}/{workspace}/{project}/{self.version}/{format}"

    def __get_format_identifier(self, format):
        """
        If `format` is none, fall back to the instance's `model_format` value.

        If a human readable format name was passed, return the identifier that should be used for Roboflow API calls

        Otherwise, assume that the passed in format is also the identifier

        Args:
            format (str): a human readable format string

        Returns:
            str: format identifier string
        """  # noqa: E501 // docs
        if not format:
            format = self.model_format

        if not format:
            raise RuntimeError(
                "You must pass a format argument to version.download() or define a model in your Roboflow object"
            )

        friendly_formats = {"yolov5": "yolov5pytorch", "yolov7": "yolov7pytorch"}

        return friendly_formats.get(format, format)

    def __reformat_yaml(self, location: str, format: str):
        """
        Certain formats seem to require reformatting the downloaded YAML.

        Args:
            location (str): filepath of the data directory that contains the yaml file
            format (str): the format identifier string
        """  # noqa: E501 // docs
        data_path = os.path.join(location, "data.yaml")

        def data_yaml_callback(content: dict) -> dict:
            if format == "mt-yolov6":
                content["train"] = location + content["train"].lstrip(".")
                content["val"] = location + content["val"].lstrip(".")
                content["test"] = location + content["test"].lstrip(".")
            if format in ["yolov5pytorch", "yolov7pytorch"]:
                content["train"] = location + content["train"].lstrip("..")
                content["val"] = location + content["val"].lstrip("..")
            try:
                # get_wrong_dependencies_versions raises exception if ultralytics is not installed at all  # noqa: E501 // docs
                if format == "yolov8" and not get_wrong_dependencies_versions(
                    dependencies_versions=[("ultralytics", "==", "8.0.196")]
                ):
                    content["train"] = "train/images"
                    content["val"] = "valid/images"
                    content["test"] = "test/images"
            except ModuleNotFoundError:
                pass
            return content

        if format in ["yolov5pytorch", "mt-yolov6", "yolov7pytorch", "yolov8", "yolov9"]:
            amend_data_yaml(path=data_path, callback=data_yaml_callback)

    def __str__(self):
        """
        String representation of version object.
        """
        json_value = {
            "name": self.name,
            "type": self.type,
            "version": self.version,
            "augmentation": self.augmentation,
            "created": self.created,
            "preprocessing": self.preprocessing,
            "splits": self.splits,
            "workspace": self.workspace,
        }
        return json.dumps(json_value, indent=2)


def unwrap_version_id(version_id: str) -> str:
    return version_id if "/" not in str(version_id) else version_id.split("/")[-1]<|MERGE_RESOLUTION|>--- conflicted
+++ resolved
@@ -292,17 +292,9 @@
             sys.stdout.write("\n")
             print("\r" + "Version export complete for " + model_format + " format")
             sys.stdout.flush()
-            return url
+            return True
         else:
-<<<<<<< HEAD
-            try:
-                raise RuntimeError(response.json())
-            except json.JSONDecodeError:
-                response.raise_for_status()
-            return None
-=======
             raise RuntimeError(f"Unexpected export {export_info}")
->>>>>>> f561f05d
 
     def train(self, speed=None, model_type=None, checkpoint=None, plot_in_notebook=False) -> InferenceModel:
         """
@@ -327,30 +319,10 @@
         train_model_format = get_model_format(model_type)
 
         workspace, project, *_ = self.id.rsplit("/")
-<<<<<<< HEAD
-        url = f"{API_URL}/{workspace}/{project}/{self.version}/train"
-        link = self.export(train_model_format)
-
-        data = {}
-
-        if link:
-            data["link"] = link
-
-        if speed:
-            data["speed"] = speed
-
-        if checkpoint:
-            data["checkpoint"] = checkpoint
-
-        if model_type:
-            # API expects camelCase key
-            data["modelType"] = model_type
-=======
 
         payload_speed = speed if speed else None
         payload_checkpoint = checkpoint if checkpoint else None
         payload_model_type = model_type if model_type else None
->>>>>>> f561f05d
 
         write_line("Reaching out to Roboflow to start training...")
         print(data)
