from __future__ import annotations

import copy
import json
import os
import sys
import time
import zipfile
from typing import TYPE_CHECKING, Optional, Union

import requests
from dotenv import load_dotenv
from tqdm import tqdm

from roboflow.config import (
    API_URL,
    APP_URL,
    DEMO_KEYS,
    TQDM_DISABLE,
    TYPE_CLASSICATION,
    TYPE_INSTANCE_SEGMENTATION,
    TYPE_KEYPOINT_DETECTION,
    TYPE_OBJECT_DETECTION,
    TYPE_SEMANTIC_SEGMENTATION,
    UNIVERSE_URL,
)
from roboflow.core.dataset import Dataset
from roboflow.models.classification import ClassificationModel
from roboflow.models.instance_segmentation import InstanceSegmentationModel
from roboflow.models.keypoint_detection import KeypointDetectionModel
from roboflow.models.object_detection import ObjectDetectionModel
from roboflow.models.semantic_segmentation import SemanticSegmentationModel
from roboflow.util.annotations import amend_data_yaml
from roboflow.util.general import write_line
from roboflow.util.model_processor import process
from roboflow.util.versions import get_wrong_dependencies_versions

if TYPE_CHECKING:
    import numpy as np

    from roboflow.models.inference import InferenceModel

load_dotenv()


class Version:
    """
    Class representing a Roboflow dataset version.
    """

    model: Optional[InferenceModel]

    def __init__(
        self,
        version_dict,
        type,
        api_key,
        name,
        version,
        model_format,
        local: Optional[str],
        workspace,
        project,
        public,
        colors=None,
    ):
        """
        Initialize a Version object.
        """
        if api_key:
            self.__api_key = api_key
            self.name = name
            self.version = unwrap_version_id(version_id=version)
            self.type = type
            self.augmentation = version_dict["augmentation"]
            self.created = version_dict["created"]
            self.id = version_dict["id"]
            self.images = version_dict["images"]
            self.preprocessing = version_dict["preprocessing"]
            self.splits = version_dict["splits"]
            self.model_format = model_format
            self.workspace = workspace
            self.project = project
            self.public = public
            self.colors = {} if colors is None else colors

            self.colors = colors
            if "exports" in version_dict.keys():
                self.exports = version_dict["exports"]
            else:
                self.exports = []

            version_without_workspace = os.path.basename(str(version))

            response = requests.get(f"{API_URL}/{workspace}/{project}/{self.version}?api_key={self.__api_key}")
            if response.ok:
                version_info = response.json()["version"]
                has_model = bool(version_info.get("train", {}).get("model"))
            else:
                has_model = False

            if not has_model:
                self.model = None
            elif self.type == TYPE_OBJECT_DETECTION:
                self.model = ObjectDetectionModel(
                    self.__api_key,
                    self.id,
                    self.name,
                    version_without_workspace,
                    local=local,
                    colors=self.colors,
                    preprocessing=self.preprocessing,
                )
            elif self.type == TYPE_CLASSICATION:
                self.model = ClassificationModel(
                    self.__api_key,
                    self.id,
                    self.name,
                    version_without_workspace,
                    local=local,
                    colors=self.colors,
                    preprocessing=self.preprocessing,
                )
            elif self.type == TYPE_INSTANCE_SEGMENTATION:
                self.model = InstanceSegmentationModel(
                    self.__api_key,
                    self.id,
                    colors=self.colors,
                    preprocessing=self.preprocessing,
                    local=local,
                )
            elif self.type == TYPE_SEMANTIC_SEGMENTATION:
                self.model = SemanticSegmentationModel(self.__api_key, self.id)
            elif self.type == TYPE_KEYPOINT_DETECTION:
                self.model = KeypointDetectionModel(self.__api_key, self.id, version=version_without_workspace)
            else:
                self.model = None

        elif DEMO_KEYS:
            api_key = DEMO_KEYS[0]
            if api_key == "coco-128-sample":
                self.__api_key = api_key
                self.model_format = model_format
                self.name = "coco-128"
                self.version = "1"
            else:
                self.__api_key = api_key
                self.model_format = model_format
                self.name = "chess-pieces-new"
                self.version = "23"
                self.id = "joseph-nelson/chess-pieces-new"

    def __check_if_generating(self):
        # check Roboflow API to see if this version is still generating

        url = f"{API_URL}/{self.workspace}/{self.project}/{self.version}?nocache=true"
        response = requests.get(url, params={"api_key": self.__api_key})
        response.raise_for_status()
        if response.json()["version"]["progress"] is None:
            progress = 0.0
        else:
            progress = float(response.json()["version"]["progress"])

        return response.json()["version"]["generating"], progress

    def __wait_if_generating(self, recurse=False):
        # checks if a given version is still in the progress of generating

        still_generating, progress = self.__check_if_generating()

        if still_generating:
            progress_message = "Generating version still in progress. Progress: " + str(round(progress * 100, 2)) + "%"
            sys.stdout.write("\r" + progress_message)
            sys.stdout.flush()
            time.sleep(5)
            return self.__wait_if_generating(recurse=True)

        else:
            if recurse:
                sys.stdout.write("\n")
                sys.stdout.flush()
            return

    def download(self, model_format=None, location=None, overwrite: bool = False):
        """
        Download and extract a ZIP of a version's dataset in a given format

        :param model_format: A format to use for downloading
        :param location: An optional path for saving the file
        :param overwrite: An optional flag to prevent dataset overwrite when dataset is already downloaded

        Args:
            model_format (str): A format to use for downloading
            location (str): An optional path for saving the file
            overwrite (bool): An optional flag to overwrite an existing dataset if the dataset has already downloaded

        Returns:
            Dataset Object

        Raises:
            RuntimeError: If the Roboflow API returns an error with a helpful JSON body
            HTTPError: If the Network/Roboflow API fails and does not return JSON
        """  # noqa: E501 // docs

        self.__wait_if_generating()

        model_format = self.__get_format_identifier(model_format)

        if model_format not in self.exports:
            self.export(model_format)

        # if model_format is not in

        if location is None:
            location = self.__get_download_location()
        if os.path.exists(location) and not overwrite:
            return Dataset(self.name, self.version, model_format, os.path.abspath(location))

        if self.__api_key == "coco-128-sample":
            link = "https://app.roboflow.com/ds/n9QwXwUK42?key=NnVCe2yMxP"
        else:
            url = self.__get_download_url(model_format)
            response = requests.get(url, params={"api_key": self.__api_key})
            if response.status_code == 200:
                link = response.json()["export"]["link"]
            else:
                try:
                    raise RuntimeError(response.json())
                except json.JSONDecodeError:
                    response.raise_for_status()

        self.__download_zip(link, location, model_format)
        self.__extract_zip(location, model_format)
        self.__reformat_yaml(location, model_format)  # TODO: is roboflow-python a place to be munging yaml files?

        return Dataset(self.name, self.version, model_format, os.path.abspath(location))

    def export(self, model_format=None):
        """
        Ask the Roboflow API to generate a version's dataset in a given format so that it can be downloaded via the `download()` method.

        The export will be asynchronously generated and available for download after some amount of seconds - depending on dataset size.

        Args:
            model_format (str): A format to use for downloading

        Returns:
            True

        Raises:
            RuntimeError: If the Roboflow API returns an error with a helpful JSON body
            HTTPError: If the Network/Roboflow API fails and does not return JSON
        """  # noqa: E501 // docs

        model_format = self.__get_format_identifier(model_format)

        self.__wait_if_generating()

        url = self.__get_download_url(model_format)
        response = requests.get(url, params={"api_key": self.__api_key})
        if not response.ok:
            try:
                raise RuntimeError(response.json())
            except json.JSONDecodeError:
                response.raise_for_status()

        # the rest api returns 202 if the export is still in progress
        if response.status_code == 202:
            status_code_check = 202
            while status_code_check == 202:
                time.sleep(1)
                response = requests.get(url, params={"api_key": self.__api_key})
                status_code_check = response.status_code
                if status_code_check == 202:
                    progress = response.json()["progress"]
                    progress_message = (
                        "Exporting format " + model_format + " in progress : " + str(round(progress * 100, 2)) + "%"
                    )
                    sys.stdout.write("\r" + progress_message)
                    sys.stdout.flush()

        if response.status_code == 200:
            sys.stdout.write("\n")
            print("\r" + "Version export complete for " + model_format + " format")
            sys.stdout.flush()
            return True
        else:
            try:
                raise RuntimeError(response.json())
            except json.JSONDecodeError:
                response.raise_for_status()

    def train(self, speed=None, checkpoint=None, plot_in_notebook=False) -> InferenceModel:
        """
        Ask the Roboflow API to train a previously exported version's dataset.

        Args:
            speed: Whether to train quickly or accurately. Note: accurate training is a paid feature. Default speed is `fast`.
            checkpoint: A string representing the checkpoint to use while training
            plot: Whether to plot the training results. Default is `False`.

        Returns:
            An instance of the trained model class

        Raises:
            RuntimeError: If the Roboflow API returns an error with a helpful JSON body
            HTTPError: If the Network/Roboflow API fails and does not return JSON
        """  # noqa: E501 // docs

        self.__wait_if_generating()

        train_model_format = "yolov5pytorch"

        if self.type == TYPE_CLASSICATION:
            train_model_format = "folder"

        if self.type == TYPE_INSTANCE_SEGMENTATION:
            train_model_format = "yolov5pytorch"

        if self.type == TYPE_SEMANTIC_SEGMENTATION:
            train_model_format = "png-mask-semantic"

        # if classification
        if train_model_format not in self.exports:
            self.export(train_model_format)

        workspace, project, *_ = self.id.rsplit("/")
        url = f"{API_URL}/{workspace}/{project}/{self.version}/train"

        data = {}
        if speed:
            data["speed"] = speed

        if checkpoint:
            data["checkpoint"] = checkpoint

        write_line("Reaching out to Roboflow to start training...")

        response = requests.post(url, json=data, params={"api_key": self.__api_key})
        if not response.ok:
            try:
                raise RuntimeError(response.json())
            except json.JSONDecodeError:
                response.raise_for_status()

        status = "training"

        if plot_in_notebook:
            from IPython.display import clear_output
            from matplotlib import pyplot as plt

            def live_plot(epochs, mAP, loss, title=""):
                clear_output(wait=True)

                plt.subplot(2, 1, 1)
                plt.plot(epochs, mAP, "#00FFCE")
                plt.title(title)
                plt.ylabel("mAP")

                plt.subplot(2, 1, 2)
                plt.plot(epochs, loss, "#A351FB")
                plt.xlabel("epochs")
                plt.ylabel("loss")
                plt.show()

        first_graph_write = False
        previous_epochs: Union[np.ndarray, list] = []
        num_machine_spin_dots = []

        while status == "training" or status == "running":
            url = f"{API_URL}/{self.workspace}/{self.project}/{self.version}?nocache=true"
            response = requests.get(url, params={"api_key": self.__api_key})
            response.raise_for_status()
            version = response.json()["version"]
            if "models" in version.keys():
                models = version["models"]
            else:
                models = {}

            if "train" in version.keys():
                if "results" in version["train"].keys():
                    status = "finished"
                    break
                if "status" in version["train"].keys():
                    if version["train"]["status"] == "failed":
                        write_line(line="Training failed")
                        break

            epochs: Union[np.ndarray, list]
            mAP: Union[np.ndarray, list]
            loss: Union[np.ndarray, list]

            if "roboflow-train" in models.keys():
                import numpy as np

                # training has started
                epochs = np.array([int(epoch["epoch"]) for epoch in models["roboflow-train"]["epochs"]])
                mAP = np.array([float(epoch["mAP"]) for epoch in models["roboflow-train"]["epochs"]])
                loss = np.array(
                    [
                        sum(float(epoch[key]) for key in ["box_loss", "class_loss", "obj_loss"] if key in epoch)
                        for epoch in models["roboflow-train"]["epochs"]
                    ]
                )

                title = "Training in Progress"
                # plottling logic
            else:
                num_machine_spin_dots.append(".")
                if len(num_machine_spin_dots) > 5:
                    num_machine_spin_dots = ["."]
                title = "Training Machine Spinning Up" + "".join(num_machine_spin_dots)

                epochs = []
                mAP = []
                loss = []

            if (len(epochs) > len(previous_epochs)) or (len(epochs) == 0):
                if plot_in_notebook:
                    live_plot(epochs, mAP, loss, title)
                else:
                    if len(epochs) > 0:
                        title = (
                            title + ": Epoch: " + str(epochs[-1]) + " mAP: " + str(mAP[-1]) + " loss: " + str(loss[-1])
                        )
                    if not first_graph_write:
                        write_line(title)
                        first_graph_write = True

            previous_epochs = copy.deepcopy(epochs)

            time.sleep(5)

        if not self.model:
            if self.type == TYPE_OBJECT_DETECTION:
                self.model = ObjectDetectionModel(
                    self.__api_key,
                    self.id,
                    self.name,
                    self.version,
                    colors=self.colors,
                    preprocessing=self.preprocessing,
                )
            elif self.type == TYPE_CLASSICATION:
                self.model = ClassificationModel(
                    self.__api_key,
                    self.id,
                    self.name,
                    self.version,
                    colors=self.colors,
                    preprocessing=self.preprocessing,
                )
            elif self.type == TYPE_INSTANCE_SEGMENTATION:
                self.model = InstanceSegmentationModel(
                    self.__api_key,
                    self.id,
                    colors=self.colors,
                    preprocessing=self.preprocessing,
                )
            elif self.type == TYPE_SEMANTIC_SEGMENTATION:
                self.model = SemanticSegmentationModel(self.__api_key, self.id)
            elif self.type == TYPE_KEYPOINT_DETECTION:
                self.model = KeypointDetectionModel(self.__api_key, self.id, version=self.version)
            else:
                raise ValueError(f"Unsupported model type: {self.type}")

        # return the model object
        assert self.model
        return self.model

    # @warn_for_wrong_dependencies_versions([("ultralytics", "==", "8.0.196")])
    def deploy(self, model_type: str, model_path: str, filename: str = "weights/best.pt") -> None:
        """Uploads provided weights file to Roboflow.

        Args:
            model_type (str): The type of the model to be deployed.
            model_path (str): File path to the model weights to be uploaded.
            filename (str, optional): The name of the weights file. Defaults to "weights/best.pt".
        """
<<<<<<< HEAD
        zip_file_name = process(model_type, model_path, filename)

        if zip_file_name is None:
            raise RuntimeError("Failed to process model")
=======
        if model_type.startswith("yolo11"):
            model_type = model_type.replace("yolo11", "yolov11")

        supported_models = [
            "yolov5",
            "yolov7-seg",
            "yolov8",
            "yolov9",
            "yolonas",
            "paligemma",
            "paligemma2",
            "yolov10",
            "florence-2",
            "yolov11",
        ]

        if not any(supported_model in model_type for supported_model in supported_models):
            raise (ValueError(f"Model type {model_type} not supported. Supported models are {supported_models}"))

        if model_type.startswith(("paligemma", "paligemma2", "florence-2")):
            if any(model in model_type for model in ["paligemma", "paligemma2", "florence-2"]):
                supported_hf_types = [
                    "florence-2-base",
                    "florence-2-large",
                    "paligemma-3b-pt-224",
                    "paligemma-3b-pt-448",
                    "paligemma-3b-pt-896",
                    "paligemma2-3b-pt-224",
                    "paligemma2-3b-pt-448",
                    "paligemma2-3b-pt-896",
                ]
                if model_type not in supported_hf_types:
                    raise RuntimeError(
                        f"{model_type} not supported for this type of upload."
                        f"Supported upload types are {supported_hf_types}"
                    )
            self.deploy_huggingface(model_type, model_path, filename)
            return

        if "yolonas" in model_type:
            self.deploy_yolonas(model_type, model_path, filename)
            return

        if "yolov8" in model_type:
            try:
                import torch
                import ultralytics

            except ImportError:
                raise RuntimeError(
                    "The ultralytics python package is required to deploy yolov8"
                    " models. Please install it with `pip install ultralytics`"
                )

            print_warn_for_wrong_dependencies_versions([("ultralytics", "==", "8.0.196")], ask_to_continue=True)

        elif "yolov10" in model_type:
            try:
                import torch
                import ultralytics

            except ImportError:
                raise RuntimeError(
                    "The ultralytics python package is required to deploy yolov10"
                    " models. Please install it with `pip install ultralytics`"
                )

        elif "yolov5" in model_type or "yolov7" in model_type or "yolov9" in model_type:
            try:
                import torch
            except ImportError:
                raise RuntimeError(
                    "The torch python package is required to deploy yolov5 models."
                    " Please install it with `pip install torch`"
                )

        elif "yolov11" in model_type:
            try:
                import torch
                import ultralytics

            except ImportError:
                raise RuntimeError(
                    "The ultralytics python package is required to deploy yolov10"
                    " models. Please install it with `pip install ultralytics`"
                )

            print_warn_for_wrong_dependencies_versions([("ultralytics", ">=", "8.3.0")], ask_to_continue=True)

        model = torch.load(os.path.join(model_path, filename))

        if isinstance(model["model"].names, list):
            class_names = model["model"].names
        else:
            class_names = []
            for i, val in enumerate(model["model"].names):
                class_names.append((val, model["model"].names[val]))
            class_names.sort(key=lambda x: x[0])
            class_names = [x[1] for x in class_names]

        if "yolov8" in model_type or "yolov10" in model_type or "yolov11" in model_type:
            # try except for backwards compatibility with older versions of ultralytics
            if "-cls" in model_type or model_type.startswith("yolov10") or model_type.startswith("yolov11"):
                nc = model["model"].yaml["nc"]
                args = model["train_args"]
            else:
                nc = model["model"].nc
                args = model["model"].args
            try:
                model_artifacts = {
                    "names": class_names,
                    "yaml": model["model"].yaml,
                    "nc": nc,
                    "args": {k: val for k, val in args.items() if ((k == "model") or (k == "imgsz") or (k == "batch"))},
                    "ultralytics_version": ultralytics.__version__,
                    "model_type": model_type,
                }
            except Exception:
                model_artifacts = {
                    "names": class_names,
                    "yaml": model["model"].yaml,
                    "nc": nc,
                    "args": {
                        k: val
                        for k, val in args.__dict__.items()
                        if ((k == "model") or (k == "imgsz") or (k == "batch"))
                    },
                    "ultralytics_version": ultralytics.__version__,
                    "model_type": model_type,
                }
        elif "yolov5" in model_type or "yolov7" in model_type or "yolov9" in model_type:
            # parse from yaml for yolov5

            with open(os.path.join(model_path, "opt.yaml")) as stream:
                opts = yaml.safe_load(stream)

            model_artifacts = {
                "names": class_names,
                "nc": model["model"].nc,
                "args": {
                    "imgsz": opts["imgsz"] if "imgsz" in opts else opts["img_size"],
                    "batch": opts["batch_size"],
                },
                "model_type": model_type,
            }
            if hasattr(model["model"], "yaml"):
                model_artifacts["yaml"] = model["model"].yaml

        with open(os.path.join(model_path, "model_artifacts.json"), "w") as fp:
            json.dump(model_artifacts, fp)

        torch.save(model["model"].state_dict(), os.path.join(model_path, "state_dict.pt"))

        list_files = [
            "results.csv",
            "results.png",
            "model_artifacts.json",
            "state_dict.pt",
        ]

        with zipfile.ZipFile(os.path.join(model_path, "roboflow_deploy.zip"), "w") as zipMe:
            for file in list_files:
                if os.path.exists(os.path.join(model_path, file)):
                    zipMe.write(
                        os.path.join(model_path, file),
                        arcname=file,
                        compress_type=zipfile.ZIP_DEFLATED,
                    )
                else:
                    if file in ["model_artifacts.json", "state_dict.pt"]:
                        raise (ValueError(f"File {file} not found. Please make sure to provide a valid model path."))

        self.upload_zip(model_type, model_path)

    def deploy_huggingface(
        self, model_type: str, model_path: str, filename: str = "fine-tuned-paligemma-3b-pt-224.f16.npz"
    ) -> None:
        # Check if model_path exists
        if not os.path.exists(model_path):
            raise FileNotFoundError(f"Model path {model_path} does not exist.")
        model_files = os.listdir(model_path)
        print(f"Model files found in {model_path}: {model_files}")

        files_to_deploy = []

        # Find first .npz file in model_path
        npz_filename = next((file for file in model_files if file.endswith(".npz")), None)
        if any([file.endswith(".safetensors") for file in model_files]):
            print(f"Found .safetensors file in model path. Deploying PyTorch {model_type} model.")
            necessary_files = [
                "preprocessor_config.json",
                "special_tokens_map.json",
                "tokenizer_config.json",
                "tokenizer.json",
            ]
            for file in necessary_files:
                if file not in model_files:
                    print("Missing necessary file", file)
                    res = input("Do you want to continue? (y/n)")
                    if res.lower() != "y":
                        exit(1)
            for file in model_files:
                files_to_deploy.append(file)
        elif npz_filename is not None:
            print(f"Found .npz file {npz_filename} in model path. Deploying JAX PaliGemma model.")
            files_to_deploy.append(npz_filename)
        else:
            raise FileNotFoundError(f"No .npz or .safetensors file found in model path {model_path}.")

        if len(files_to_deploy) == 0:
            raise FileNotFoundError(f"No valid files found in model path {model_path}.")
        print(f"Zipping files for deploy: {files_to_deploy}")

        import tarfile

        with tarfile.open(os.path.join(model_path, "roboflow_deploy.tar"), "w") as tar:
            for file in files_to_deploy:
                tar.add(os.path.join(model_path, file), arcname=file)

        print("Uploading to Roboflow... May take several minutes.")
        self.upload_zip(model_type, model_path, "roboflow_deploy.tar")

    def deploy_yolonas(self, model_type: str, model_path: str, filename: str = "weights/best.pt") -> None:
        try:
            import torch
        except ImportError:
            raise RuntimeError(
                "The torch python package is required to deploy yolonas models."
                " Please install it with `pip install torch`"
            )

        model = torch.load(os.path.join(model_path, filename), map_location="cpu")
        class_names = model["processing_params"]["class_names"]

        opt_path = os.path.join(model_path, "opt.yaml")
        if not os.path.exists(opt_path):
            raise RuntimeError(
                f"You must create an opt.yaml file at {os.path.join(model_path, '')} of the format:\n"
                f"imgsz: <resolution of model>\n"
                f"batch_size: <batch size of inference model>\n"
                f"architecture: <one of [yolo_nas_s, yolo_nas_m, yolo_nas_l]."
                f"s, m, l refer to small, medium, large architecture sizes, respectively>\n"
            )
        with open(os.path.join(model_path, "opt.yaml")) as stream:
            opts = yaml.safe_load(stream)
        required_keys = ["imgsz", "batch_size", "architecture"]
        for key in required_keys:
            if key not in opts:
                raise RuntimeError(f"{opt_path} lacks required key {key}. Required keys: {required_keys}")

        model_artifacts = {
            "names": class_names,
            "nc": len(class_names),
            "args": {
                "imgsz": opts["imgsz"] if "imgsz" in opts else opts["img_size"],
                "batch": opts["batch_size"],
                "architecture": opts["architecture"],
            },
            "model_type": model_type,
        }

        with open(os.path.join(model_path, "model_artifacts.json"), "w") as fp:
            json.dump(model_artifacts, fp)

        shutil.copy(os.path.join(model_path, filename), os.path.join(model_path, "state_dict.pt"))

        list_files = [
            "results.json",
            "results.png",
            "model_artifacts.json",
            "state_dict.pt",
        ]

        with zipfile.ZipFile(os.path.join(model_path, "roboflow_deploy.zip"), "w") as zipMe:
            for file in list_files:
                if os.path.exists(os.path.join(model_path, file)):
                    zipMe.write(
                        os.path.join(model_path, file),
                        arcname=file,
                        compress_type=zipfile.ZIP_DEFLATED,
                    )
                else:
                    if file in ["model_artifacts.json", filename]:
                        raise (ValueError(f"File {file} not found. Please make sure to provide a valid model path."))
>>>>>>> 38e0ad5c

        self._upload_zip(model_type, model_path, zip_file_name)

    def _upload_zip(self, model_type: str, model_path: str, model_file_name: str):
        res = requests.get(
            f"{API_URL}/{self.workspace}/{self.project}/{self.version}"
            f"/uploadModel?api_key={self.__api_key}&modelType={model_type}&nocache=true"
        )
        try:
            if res.status_code == 429:
                raise RuntimeError(
                    "This version already has a trained model. Please generate and"
                    " train a new version in order to upload model to Roboflow."
                )
            else:
                res.raise_for_status()
        except Exception as e:
            print(f"An error occured when getting the model upload URL: {e}")
            return

        res = requests.put(
            res.json()["url"],
            data=open(os.path.join(model_path, model_file_name), "rb"),
        )
        try:
            res.raise_for_status()

            if self.public:
                print(
                    f"View the status of your deployment at: {APP_URL}/{self.workspace}/{self.project}/{self.version}"
                )
                print(
                    "Share your model with the world at:"
                    f" {UNIVERSE_URL}/{self.workspace}/{self.project}/"
                    f"model/{self.version}"
                )
            else:
                print(
                    f"View the status of your deployment at: {APP_URL}/{self.workspace}/{self.project}/{self.version}"
                )

        except Exception as e:
            print(f"An error occured when uploading the model: {e}")

    def __download_zip(self, link, location, format):
        """
        Download a dataset's zip file from the given URL and save it in the desired location

        Args:
            link (str): link the URL of the remote zip file
            location (str): filepath of the data directory to save the zip file to
            format (str): the format identifier string
        """  # noqa: E501 // docs
        if not os.path.exists(location):
            os.makedirs(location)

        def bar_progress(current, total, width=80):
            progress_message = (
                "Downloading Dataset Version Zip in "
                f"{location} to {format}: "
                f"{current / total * 100:.0f}% [{current} / {total}] bytes"
            )
            sys.stdout.write("\r" + progress_message)
            sys.stdout.flush()

        try:
            response = requests.get(link, stream=True)

            # write the zip file to the desired location
            with open(location + "/roboflow.zip", "wb") as f:
                total_length = int(response.headers.get("content-length"))  # type: ignore[arg-type]
                desc = None if TQDM_DISABLE else f"Downloading Dataset Version Zip in {location} to {format}:"
                for chunk in tqdm(
                    response.iter_content(chunk_size=1024),
                    desc=desc,
                    total=int(total_length / 1024) + 1,
                ):
                    if chunk:
                        f.write(chunk)
                        f.flush()

        except Exception as e:
            print(f"Error when trying to download dataset @ {link}")
            raise e
        sys.stdout.write("\n")
        sys.stdout.flush()

    def __extract_zip(self, location, format):
        """
        Extracts the contents of a downloaded ZIP file and then deletes the zipped file.

        Args:
            location (str): filepath of the data directory that contains the ZIP file
            format (str): the format identifier string

        Raises:
            RuntimeError: If there is an error unzipping the file
        """  # noqa: E501 // docs
        desc = None if TQDM_DISABLE else f"Extracting Dataset Version Zip to {location} in {format}:"
        with zipfile.ZipFile(location + "/roboflow.zip", "r") as zip_ref:
            for member in tqdm(
                zip_ref.infolist(),
                desc=desc,
            ):
                try:
                    zip_ref.extract(member, location)
                except zipfile.error:
                    raise RuntimeError("Error unzipping download")

        os.remove(location + "/roboflow.zip")

    def __get_download_location(self):
        """
        Get the local path to save a downloaded dataset to

        Returns:
            str: the local path
        """
        version_slug = self.name.replace(" ", "-")
        filename = f"{version_slug}-{self.version}"

        directory = os.environ.get("DATASET_DIRECTORY")
        if directory:
            return f"{directory}/{filename}"

        return filename

    def __get_download_url(self, format):
        """
        Get the Roboflow API URL for downloading (and exporting downloadable zips)

        Args:
            format (str): the format identifier string

        Returns:
            str: the Roboflow API URL
        """
        workspace, project, *_ = self.id.rsplit("/")
        return f"{API_URL}/{workspace}/{project}/{self.version}/{format}"

    def __get_format_identifier(self, format):
        """
        If `format` is none, fall back to the instance's `model_format` value.

        If a human readable format name was passed, return the identifier that should be used for Roboflow API calls

        Otherwise, assume that the passed in format is also the identifier

        Args:
            format (str): a human readable format string

        Returns:
            str: format identifier string
        """  # noqa: E501 // docs
        if not format:
            format = self.model_format

        if not format:
            raise RuntimeError(
                "You must pass a format argument to version.download() or define a model in your Roboflow object"
            )

        friendly_formats = {"yolov5": "yolov5pytorch", "yolov7": "yolov7pytorch"}

        return friendly_formats.get(format, format)

    def __reformat_yaml(self, location: str, format: str):
        """
        Certain formats seem to require reformatting the downloaded YAML.

        Args:
            location (str): filepath of the data directory that contains the yaml file
            format (str): the format identifier string
        """  # noqa: E501 // docs
        data_path = os.path.join(location, "data.yaml")

        def data_yaml_callback(content: dict) -> dict:
            if format == "mt-yolov6":
                content["train"] = location + content["train"].lstrip(".")
                content["val"] = location + content["val"].lstrip(".")
                content["test"] = location + content["test"].lstrip(".")
            if format in ["yolov5pytorch", "yolov7pytorch"]:
                content["train"] = location + content["train"].lstrip("..")
                content["val"] = location + content["val"].lstrip("..")
            try:
                # get_wrong_dependencies_versions raises exception if ultralytics is not installed at all  # noqa: E501 // docs
                if format == "yolov8" and not get_wrong_dependencies_versions(
                    dependencies_versions=[("ultralytics", "==", "8.0.196")]
                ):
                    content["train"] = "train/images"
                    content["val"] = "valid/images"
                    content["test"] = "test/images"
            except ModuleNotFoundError:
                pass
            return content

        if format in ["yolov5pytorch", "mt-yolov6", "yolov7pytorch", "yolov8", "yolov9"]:
            amend_data_yaml(path=data_path, callback=data_yaml_callback)

    def __str__(self):
        """
        String representation of version object.
        """
        json_value = {
            "name": self.name,
            "type": self.type,
            "version": self.version,
            "augmentation": self.augmentation,
            "created": self.created,
            "preprocessing": self.preprocessing,
            "splits": self.splits,
            "workspace": self.workspace,
        }
        return json.dumps(json_value, indent=2)


def unwrap_version_id(version_id: str) -> str:
    return version_id if "/" not in str(version_id) else version_id.split("/")[-1]<|MERGE_RESOLUTION|>--- conflicted
+++ resolved
@@ -477,297 +477,10 @@
             model_path (str): File path to the model weights to be uploaded.
             filename (str, optional): The name of the weights file. Defaults to "weights/best.pt".
         """
-<<<<<<< HEAD
         zip_file_name = process(model_type, model_path, filename)
 
         if zip_file_name is None:
             raise RuntimeError("Failed to process model")
-=======
-        if model_type.startswith("yolo11"):
-            model_type = model_type.replace("yolo11", "yolov11")
-
-        supported_models = [
-            "yolov5",
-            "yolov7-seg",
-            "yolov8",
-            "yolov9",
-            "yolonas",
-            "paligemma",
-            "paligemma2",
-            "yolov10",
-            "florence-2",
-            "yolov11",
-        ]
-
-        if not any(supported_model in model_type for supported_model in supported_models):
-            raise (ValueError(f"Model type {model_type} not supported. Supported models are {supported_models}"))
-
-        if model_type.startswith(("paligemma", "paligemma2", "florence-2")):
-            if any(model in model_type for model in ["paligemma", "paligemma2", "florence-2"]):
-                supported_hf_types = [
-                    "florence-2-base",
-                    "florence-2-large",
-                    "paligemma-3b-pt-224",
-                    "paligemma-3b-pt-448",
-                    "paligemma-3b-pt-896",
-                    "paligemma2-3b-pt-224",
-                    "paligemma2-3b-pt-448",
-                    "paligemma2-3b-pt-896",
-                ]
-                if model_type not in supported_hf_types:
-                    raise RuntimeError(
-                        f"{model_type} not supported for this type of upload."
-                        f"Supported upload types are {supported_hf_types}"
-                    )
-            self.deploy_huggingface(model_type, model_path, filename)
-            return
-
-        if "yolonas" in model_type:
-            self.deploy_yolonas(model_type, model_path, filename)
-            return
-
-        if "yolov8" in model_type:
-            try:
-                import torch
-                import ultralytics
-
-            except ImportError:
-                raise RuntimeError(
-                    "The ultralytics python package is required to deploy yolov8"
-                    " models. Please install it with `pip install ultralytics`"
-                )
-
-            print_warn_for_wrong_dependencies_versions([("ultralytics", "==", "8.0.196")], ask_to_continue=True)
-
-        elif "yolov10" in model_type:
-            try:
-                import torch
-                import ultralytics
-
-            except ImportError:
-                raise RuntimeError(
-                    "The ultralytics python package is required to deploy yolov10"
-                    " models. Please install it with `pip install ultralytics`"
-                )
-
-        elif "yolov5" in model_type or "yolov7" in model_type or "yolov9" in model_type:
-            try:
-                import torch
-            except ImportError:
-                raise RuntimeError(
-                    "The torch python package is required to deploy yolov5 models."
-                    " Please install it with `pip install torch`"
-                )
-
-        elif "yolov11" in model_type:
-            try:
-                import torch
-                import ultralytics
-
-            except ImportError:
-                raise RuntimeError(
-                    "The ultralytics python package is required to deploy yolov10"
-                    " models. Please install it with `pip install ultralytics`"
-                )
-
-            print_warn_for_wrong_dependencies_versions([("ultralytics", ">=", "8.3.0")], ask_to_continue=True)
-
-        model = torch.load(os.path.join(model_path, filename))
-
-        if isinstance(model["model"].names, list):
-            class_names = model["model"].names
-        else:
-            class_names = []
-            for i, val in enumerate(model["model"].names):
-                class_names.append((val, model["model"].names[val]))
-            class_names.sort(key=lambda x: x[0])
-            class_names = [x[1] for x in class_names]
-
-        if "yolov8" in model_type or "yolov10" in model_type or "yolov11" in model_type:
-            # try except for backwards compatibility with older versions of ultralytics
-            if "-cls" in model_type or model_type.startswith("yolov10") or model_type.startswith("yolov11"):
-                nc = model["model"].yaml["nc"]
-                args = model["train_args"]
-            else:
-                nc = model["model"].nc
-                args = model["model"].args
-            try:
-                model_artifacts = {
-                    "names": class_names,
-                    "yaml": model["model"].yaml,
-                    "nc": nc,
-                    "args": {k: val for k, val in args.items() if ((k == "model") or (k == "imgsz") or (k == "batch"))},
-                    "ultralytics_version": ultralytics.__version__,
-                    "model_type": model_type,
-                }
-            except Exception:
-                model_artifacts = {
-                    "names": class_names,
-                    "yaml": model["model"].yaml,
-                    "nc": nc,
-                    "args": {
-                        k: val
-                        for k, val in args.__dict__.items()
-                        if ((k == "model") or (k == "imgsz") or (k == "batch"))
-                    },
-                    "ultralytics_version": ultralytics.__version__,
-                    "model_type": model_type,
-                }
-        elif "yolov5" in model_type or "yolov7" in model_type or "yolov9" in model_type:
-            # parse from yaml for yolov5
-
-            with open(os.path.join(model_path, "opt.yaml")) as stream:
-                opts = yaml.safe_load(stream)
-
-            model_artifacts = {
-                "names": class_names,
-                "nc": model["model"].nc,
-                "args": {
-                    "imgsz": opts["imgsz"] if "imgsz" in opts else opts["img_size"],
-                    "batch": opts["batch_size"],
-                },
-                "model_type": model_type,
-            }
-            if hasattr(model["model"], "yaml"):
-                model_artifacts["yaml"] = model["model"].yaml
-
-        with open(os.path.join(model_path, "model_artifacts.json"), "w") as fp:
-            json.dump(model_artifacts, fp)
-
-        torch.save(model["model"].state_dict(), os.path.join(model_path, "state_dict.pt"))
-
-        list_files = [
-            "results.csv",
-            "results.png",
-            "model_artifacts.json",
-            "state_dict.pt",
-        ]
-
-        with zipfile.ZipFile(os.path.join(model_path, "roboflow_deploy.zip"), "w") as zipMe:
-            for file in list_files:
-                if os.path.exists(os.path.join(model_path, file)):
-                    zipMe.write(
-                        os.path.join(model_path, file),
-                        arcname=file,
-                        compress_type=zipfile.ZIP_DEFLATED,
-                    )
-                else:
-                    if file in ["model_artifacts.json", "state_dict.pt"]:
-                        raise (ValueError(f"File {file} not found. Please make sure to provide a valid model path."))
-
-        self.upload_zip(model_type, model_path)
-
-    def deploy_huggingface(
-        self, model_type: str, model_path: str, filename: str = "fine-tuned-paligemma-3b-pt-224.f16.npz"
-    ) -> None:
-        # Check if model_path exists
-        if not os.path.exists(model_path):
-            raise FileNotFoundError(f"Model path {model_path} does not exist.")
-        model_files = os.listdir(model_path)
-        print(f"Model files found in {model_path}: {model_files}")
-
-        files_to_deploy = []
-
-        # Find first .npz file in model_path
-        npz_filename = next((file for file in model_files if file.endswith(".npz")), None)
-        if any([file.endswith(".safetensors") for file in model_files]):
-            print(f"Found .safetensors file in model path. Deploying PyTorch {model_type} model.")
-            necessary_files = [
-                "preprocessor_config.json",
-                "special_tokens_map.json",
-                "tokenizer_config.json",
-                "tokenizer.json",
-            ]
-            for file in necessary_files:
-                if file not in model_files:
-                    print("Missing necessary file", file)
-                    res = input("Do you want to continue? (y/n)")
-                    if res.lower() != "y":
-                        exit(1)
-            for file in model_files:
-                files_to_deploy.append(file)
-        elif npz_filename is not None:
-            print(f"Found .npz file {npz_filename} in model path. Deploying JAX PaliGemma model.")
-            files_to_deploy.append(npz_filename)
-        else:
-            raise FileNotFoundError(f"No .npz or .safetensors file found in model path {model_path}.")
-
-        if len(files_to_deploy) == 0:
-            raise FileNotFoundError(f"No valid files found in model path {model_path}.")
-        print(f"Zipping files for deploy: {files_to_deploy}")
-
-        import tarfile
-
-        with tarfile.open(os.path.join(model_path, "roboflow_deploy.tar"), "w") as tar:
-            for file in files_to_deploy:
-                tar.add(os.path.join(model_path, file), arcname=file)
-
-        print("Uploading to Roboflow... May take several minutes.")
-        self.upload_zip(model_type, model_path, "roboflow_deploy.tar")
-
-    def deploy_yolonas(self, model_type: str, model_path: str, filename: str = "weights/best.pt") -> None:
-        try:
-            import torch
-        except ImportError:
-            raise RuntimeError(
-                "The torch python package is required to deploy yolonas models."
-                " Please install it with `pip install torch`"
-            )
-
-        model = torch.load(os.path.join(model_path, filename), map_location="cpu")
-        class_names = model["processing_params"]["class_names"]
-
-        opt_path = os.path.join(model_path, "opt.yaml")
-        if not os.path.exists(opt_path):
-            raise RuntimeError(
-                f"You must create an opt.yaml file at {os.path.join(model_path, '')} of the format:\n"
-                f"imgsz: <resolution of model>\n"
-                f"batch_size: <batch size of inference model>\n"
-                f"architecture: <one of [yolo_nas_s, yolo_nas_m, yolo_nas_l]."
-                f"s, m, l refer to small, medium, large architecture sizes, respectively>\n"
-            )
-        with open(os.path.join(model_path, "opt.yaml")) as stream:
-            opts = yaml.safe_load(stream)
-        required_keys = ["imgsz", "batch_size", "architecture"]
-        for key in required_keys:
-            if key not in opts:
-                raise RuntimeError(f"{opt_path} lacks required key {key}. Required keys: {required_keys}")
-
-        model_artifacts = {
-            "names": class_names,
-            "nc": len(class_names),
-            "args": {
-                "imgsz": opts["imgsz"] if "imgsz" in opts else opts["img_size"],
-                "batch": opts["batch_size"],
-                "architecture": opts["architecture"],
-            },
-            "model_type": model_type,
-        }
-
-        with open(os.path.join(model_path, "model_artifacts.json"), "w") as fp:
-            json.dump(model_artifacts, fp)
-
-        shutil.copy(os.path.join(model_path, filename), os.path.join(model_path, "state_dict.pt"))
-
-        list_files = [
-            "results.json",
-            "results.png",
-            "model_artifacts.json",
-            "state_dict.pt",
-        ]
-
-        with zipfile.ZipFile(os.path.join(model_path, "roboflow_deploy.zip"), "w") as zipMe:
-            for file in list_files:
-                if os.path.exists(os.path.join(model_path, file)):
-                    zipMe.write(
-                        os.path.join(model_path, file),
-                        arcname=file,
-                        compress_type=zipfile.ZIP_DEFLATED,
-                    )
-                else:
-                    if file in ["model_artifacts.json", filename]:
-                        raise (ValueError(f"File {file} not found. Please make sure to provide a valid model path."))
->>>>>>> 38e0ad5c
 
         self._upload_zip(model_type, model_path, zip_file_name)
 
