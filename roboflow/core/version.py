from roboflow.models.classification import ClassificationModel
from roboflow.models.object_detection import ObjectDetectionModel
from roboflow.core.dataset import Dataset
import os
import json
import requests
import urllib
import wget
import zipfile
from roboflow.config import *
import sys
from tqdm import tqdm
import yaml

from dotenv import load_dotenv

load_dotenv()


class Version():
<<<<<<< HEAD

    def __init__(self, version_dict, type, api_key, name, version, local):
        """Version object that stores information about a specific version
        :param version_dict: dictionary returned from the API containing most of the information
        :param type: type of task (object detection vs classification)
        :param api_key: private roboflow key
        :param name: is the name of the version
        :param version: the version number
        :param local: whether the version is stored locally
        :return a Version object
        """
        self.__api_key = api_key
        self.name = name
        self.version = version
        self.type = type
        self.augmentation = version_dict['augmentation']
        self.created = version_dict['created']
        self.id = version_dict['id']
        self.images = version_dict['images']
        self.preprocessing = version_dict['preprocessing']
        self.splits = version_dict['splits']

        version_without_workspace = os.path.basename(version)

        if self.type == "object-detection":
            self.model = ObjectDetectionModel(self.__api_key, self.id, self.name, version_without_workspace, local=local)
        elif self.type == "classification":
            self.model = ClassificationModel(self.__api_key, self.id, self.name, version_without_workspace, self.id, local=local)
=======
    def __init__(self, version_dict, type, api_key, name, version, model_format, local):
        if api_key == 'coco-128-sample':
            self.__api_key = api_key
            self.model_format = model_format
            self.name = "coco-128"
            self.version = 1
>>>>>>> 710469c3
        else:
            self.__api_key = api_key
            self.name = name
            self.version = version
            self.type = type
            self.augmentation = version_dict['augmentation']
            self.created = version_dict['created']
            self.id = version_dict['id']
            self.images = version_dict['images']
            self.preprocessing = version_dict['preprocessing']
            self.splits = version_dict['splits']
            self.model_format = model_format

            version_without_workspace = os.path.basename(version)

            if self.type == "object-detection":
                self.model = ObjectDetectionModel(self.__api_key, self.id, self.name, version_without_workspace, local=local)
            elif self.type == "classification":
                self.model = ClassificationModel(self.__api_key, self.id, self.name, version_without_workspace, local=local)
            else:
                self.model = None


    def download(self, model_format=None, location=None):

        if location == None:
            if "DATASET_DIRECTORY" in os.environ:
                location = os.environ["DATASET_DIRECTORY"] + "/" + self.name.replace(" ","-") + "-" +  self.version
            else:             
                location = self.name.replace(" ","-") + "-" +  self.version

        if not os.path.exists(location):
            os.makedirs(location)

        if model_format == None:
            if (self.model_format == 'yolov5'):
                model_format = 'yolov5pytorch'
            else:
                RuntimeError("You must pass a download_type to version.download() or define model in your Roboflow object")

        if model_format == 'yolov5':
            model_format = 'yolov5pytorch'

        if self.__api_key == "coco-128-sample":
            link = "https://app.roboflow.com/ds/n9QwXwUK42?key=NnVCe2yMxP"
        else:
            url = self.__get_download_url(model_format)
            resp = requests.get(url)
            if resp.status_code == 200: 
                link = resp.json()['export']['link']
            else:
                raise RuntimeError(resp.json())

        def bar_progress(current, total, width=80):
            progress_message = "Downloading Dataset Version Zip in " + location + " to " + model_format + ": %d%% [%d / %d] bytes" % (current / total * 100, current, total)
            sys.stdout.write("\r" + progress_message)
            sys.stdout.flush()
        
        wget.download(link, out=location + "/roboflow.zip", bar=bar_progress)
        sys.stdout.write("\n")
        sys.stdout.flush()

        with zipfile.ZipFile(location + "/roboflow.zip", 'r') as zip_ref:
            for member in tqdm(zip_ref.infolist(), desc="Extracting Dataset Version Zip to " + location + " in " + model_format + ":"):
                try:
                    zip_ref.extract(member, location)
                except zipfile.error as e:
                    pass

        if (self.model_format == 'yolov5') or (model_format == 'yolov5pytorch'):
            with open(location + "/data.yaml") as file:
                new_yaml = yaml.safe_load(file)
            new_yaml["train"] = location + new_yaml["train"].lstrip("..")
            new_yaml["val"] = location + new_yaml["val"].lstrip("..")

            os.remove(location + "/data.yaml")

            with open(location + "/data.yaml", 'w') as outfile:
                yaml.dump(new_yaml, outfile)

        os.remove(location + '/roboflow.zip')

        return Dataset(self.name, self.version, self.model_format, os.path.abspath(location))
            
    def __get_download_url(self, download_type):
        temporary = self.id.rsplit("/")
        workspace, project = temporary[0], temporary[1]
        url = "".join([
            API_URL + '/' + workspace + '/' + project,
            "/" + self.version,
            "/" + download_type,
            "?api_key=" + self.__api_key,
            ])
        return url



    def __str__(self):
        """string representation of version object.
        """
        json_value = {
            'name': self.name,
            'type': self.type,
            'version': self.version,
            'augmentation': self.augmentation,
            'created': self.created,
            'preprocessing': self.preprocessing,
            'splits': self.splits}
        return json.dumps(json_value, indent=2)<|MERGE_RESOLUTION|>--- conflicted
+++ resolved
@@ -18,43 +18,12 @@
 
 
 class Version():
-<<<<<<< HEAD
-
-    def __init__(self, version_dict, type, api_key, name, version, local):
-        """Version object that stores information about a specific version
-        :param version_dict: dictionary returned from the API containing most of the information
-        :param type: type of task (object detection vs classification)
-        :param api_key: private roboflow key
-        :param name: is the name of the version
-        :param version: the version number
-        :param local: whether the version is stored locally
-        :return a Version object
-        """
-        self.__api_key = api_key
-        self.name = name
-        self.version = version
-        self.type = type
-        self.augmentation = version_dict['augmentation']
-        self.created = version_dict['created']
-        self.id = version_dict['id']
-        self.images = version_dict['images']
-        self.preprocessing = version_dict['preprocessing']
-        self.splits = version_dict['splits']
-
-        version_without_workspace = os.path.basename(version)
-
-        if self.type == "object-detection":
-            self.model = ObjectDetectionModel(self.__api_key, self.id, self.name, version_without_workspace, local=local)
-        elif self.type == "classification":
-            self.model = ClassificationModel(self.__api_key, self.id, self.name, version_without_workspace, self.id, local=local)
-=======
     def __init__(self, version_dict, type, api_key, name, version, model_format, local):
         if api_key == 'coco-128-sample':
             self.__api_key = api_key
             self.model_format = model_format
             self.name = "coco-128"
             self.version = 1
->>>>>>> 710469c3
         else:
             self.__api_key = api_key
             self.name = name
