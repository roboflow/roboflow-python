from unittest.mock import patch

import requests
import responses
from responses.matchers import json_params_matcher

from roboflow import API_URL
from roboflow.adapters.rfapi import AnnotationSaveError, ImageUploadError
from roboflow.config import DEFAULT_BATCH_NAME
from tests import PROJECT_NAME, ROBOFLOW_API_KEY, WORKSPACE_NAME, RoboflowTest, ordered


class TestProject(RoboflowTest):
    def _create_test_dataset(self, images=None):
        """
        Create a test dataset with specified images or a default image

        Args:
            images: List of image dictionaries. If None, a default image will be used.

        Returns:
            Dictionary representing a parsed dataset
        """
        if images is None:
            images = [{"file": "image1.jpg", "split": "train", "annotationfile": {"file": "image1.xml"}}]

        return {"location": "/test/location/", "images": images}

    def _setup_upload_dataset_mocks(
        self,
        test_dataset=None,
        image_return=None,
        annotation_return=None,
        project_created=False,
        save_annotation_side_effect=None,
        upload_image_side_effect=None,
    ):
        """
        Set up common mocks for upload_dataset tests

        Args:
            test_dataset: The dataset to return from parsefolder. If None, creates a default dataset
            image_return: Return value for upload_image. Default is successful upload
            annotation_return: Return value for save_annotation. Default is successful annotation
            project_created: Whether to simulate a newly created project
            save_annotation_side_effect: Side effect function for save_annotation
            upload_image_side_effect: Side effect function for upload_image

        Returns:
            Dictionary of mock objects with start and stop methods
        """
        if test_dataset is None:
            test_dataset = self._create_test_dataset()

        if image_return is None:
            image_return = ({"id": "test-id", "success": True}, 0.1, 0)

        if annotation_return is None:
            annotation_return = ({"success": True}, 0.1, 0)

        # Create the mock objects
        mocks = {
            "parser": patch("roboflow.core.workspace.folderparser.parsefolder", return_value=test_dataset),
            "upload": patch("roboflow.core.workspace.Project.upload_image", side_effect=upload_image_side_effect)
            if upload_image_side_effect
            else patch("roboflow.core.workspace.Project.upload_image", return_value=image_return),
            "save_annotation": patch(
                "roboflow.core.workspace.Project.save_annotation", side_effect=save_annotation_side_effect
            )
            if save_annotation_side_effect
            else patch("roboflow.core.workspace.Project.save_annotation", return_value=annotation_return),
            "get_project": patch(
                "roboflow.core.workspace.Workspace._get_or_create_project", return_value=(self.project, project_created)
            ),
        }

        return mocks

    def test_check_valid_image_with_accepted_formats(self):
        images_to_test = [
            "rabbit.JPG",
            "rabbit2.jpg",
            "hand-rabbit.PNG",
            "woodland-rabbit.png",
            "file_example_TIFF_1MB.tiff",
            "sky-rabbit.heic",
        ]

        for image in images_to_test:
            self.assertTrue(self.project.check_valid_image(f"tests/images/{image}"))

    def test_check_valid_image_with_unaccepted_formats(self):
        images_to_test = [
            "sky-rabbit.gif",
        ]

        for image in images_to_test:
            self.assertFalse(self.project.check_valid_image(f"tests/images/{image}"))

    def test_upload_raises_upload_image_error(self):
        responses.add(
            responses.POST,
            f"{API_URL}/dataset/{PROJECT_NAME}/upload?api_key={ROBOFLOW_API_KEY}&batch={DEFAULT_BATCH_NAME}",
            json={
                "error": {
                    "message": "Invalid image.",
                    "type": "InvalidImageException",
                    "hint": "This image was already annotated; to overwrite the annotation, pass overwrite=true...",
                }
            },
            status=400,
        )

        with self.assertRaises(ImageUploadError) as error:
            self.project.upload(
                "tests/images/rabbit.JPG",
                annotation_path="tests/annotations/valid_annotation.json",
            )

        self.assertEqual(str(error.exception), "Invalid image.")

    def test_upload_raises_upload_annotation_error(self):
        image_id = "hbALkCFdNr9rssgOUXug"
        image_name = "invalid_annotation.json"

        # Image upload
        responses.add(
            responses.POST,
            f"{API_URL}/dataset/{PROJECT_NAME}/upload?api_key={ROBOFLOW_API_KEY}&batch={DEFAULT_BATCH_NAME}",
            json={"success": True, "id": image_id},
            status=200,
        )

        # Annotation
        responses.add(
            responses.POST,
            f"{API_URL}/dataset/{PROJECT_NAME}/annotate/{image_id}?api_key={ROBOFLOW_API_KEY}&name={image_name}",
            json={
                "error": {
                    "message": "Image was already annotated.",
                    "type": "InvalidImageException",
                    "hint": "This image was already annotated; to overwrite the annotation, pass overwrite=true...",
                }
            },
            status=400,
        )

        with self.assertRaises(AnnotationSaveError) as error:
            self.project.upload(
                "tests/images/rabbit.JPG",
                annotation_path=f"tests/annotations/{image_name}",
            )

        self.assertEqual(str(error.exception), "Image was already annotated.")

    def test_image_success(self):
        image_id = "test-image-id"
        expected_url = f"{API_URL}/{WORKSPACE_NAME}/{PROJECT_NAME}/images/{image_id}?api_key={ROBOFLOW_API_KEY}"
        mock_response = {
            "image": {
                "id": image_id,
                "name": "test_image.jpg",
                "annotation": {
                    "key": "some-key",
                    "width": 640,
                    "height": 480,
                    "boxes": [{"label": "person", "x": 100, "y": 150, "width": 50, "height": 80}],
                },
                "labels": ["person"],
                "split": "train",
                "tags": ["tag1", "tag2"],
                "created": 1616161616,
                "urls": {
                    "original": "https://example.com/image.jpg",
                    "thumb": "https://example.com/thumb.jpg",
                    "annotation": "https://example.com/annotation.json",
                },
                "embedding": [0.1, 0.2, 0.3],
            }
        }

        responses.add(responses.GET, expected_url, json=mock_response, status=200)

        image_details = self.project.image(image_id)

        self.assertIsInstance(image_details, dict)
        self.assertEqual(image_details["id"], image_id)
        self.assertEqual(image_details["name"], "test_image.jpg")
        self.assertIn("annotation", image_details)
        self.assertIn("labels", image_details)
        self.assertEqual(image_details["split"], "train")

    def test_image_not_found(self):
        image_id = "nonexistent-image-id"
        expected_url = f"{API_URL}/{WORKSPACE_NAME}/{PROJECT_NAME}/images/{image_id}?api_key={ROBOFLOW_API_KEY}"
        mock_response = {"error": "Image not found."}

        responses.add(responses.GET, expected_url, json=mock_response, status=404)

        with self.assertRaises(RuntimeError) as context:
            self.project.image(image_id)

            self.assertIn("HTTP error occurred while fetching image details", str(context.exception))

    def test_image_invalid_json_response(self):
        image_id = "invalid-json-image-id"
        expected_url = f"{API_URL}/{WORKSPACE_NAME}/{PROJECT_NAME}/images/{image_id}?api_key={ROBOFLOW_API_KEY}"
        invalid_json = "Invalid JSON response"

        responses.add(responses.GET, expected_url, body=invalid_json, status=200)

        with self.assertRaises(requests.exceptions.JSONDecodeError) as context:
            self.project.image(image_id)

        self.assertIn("Expecting value", str(context.exception))

    def test_create_annotation_job_success(self):
        job_name = "Test Job"
        batch_id = "test-batch-123"
        num_images = 10
        labeler_email = "labeler@example.com"
        reviewer_email = "reviewer@example.com"

        expected_response = {
            "success": True,
            "job": {
                "id": "job-123",
                "name": job_name,
                "batch": batch_id,
                "num_images": num_images,
                "labeler": labeler_email,
                "reviewer": reviewer_email,
                "status": "created",
                "created": 1616161616,
            },
        }

        expected_url = f"{API_URL}/{WORKSPACE_NAME}/{PROJECT_NAME}/jobs?api_key={ROBOFLOW_API_KEY}"

        responses.add(
            responses.POST,
            expected_url,
            json=expected_response,
            status=200,
            match=[
                json_params_matcher(
                    {
                        "name": job_name,
                        "batch": batch_id,
                        "num_images": num_images,
                        "labelerEmail": labeler_email,
                        "reviewerEmail": reviewer_email,
                    }
                )
            ],
        )

        result = self.project.create_annotation_job(
            name=job_name,
            batch_id=batch_id,
            num_images=num_images,
            labeler_email=labeler_email,
            reviewer_email=reviewer_email,
        )

        self.assertEqual(result, expected_response)
        self.assertTrue(result["success"])
        self.assertEqual(result["job"]["id"], "job-123")
        self.assertEqual(result["job"]["name"], job_name)

    def test_create_annotation_job_error(self):
        job_name = "Test Job"
        batch_id = "invalid-batch"
        num_images = 10
        labeler_email = "labeler@example.com"
        reviewer_email = "reviewer@example.com"

        error_response = {"error": "Batch not found"}

        expected_url = f"{API_URL}/{WORKSPACE_NAME}/{PROJECT_NAME}/jobs?api_key={ROBOFLOW_API_KEY}"

        responses.add(responses.POST, expected_url, json=error_response, status=404)

        with self.assertRaises(RuntimeError) as context:
            self.project.create_annotation_job(
                name=job_name,
                batch_id=batch_id,
                num_images=num_images,
                labeler_email=labeler_email,
                reviewer_email=reviewer_email,
            )

        self.assertEqual(str(context.exception), "Batch not found")

    @ordered
    @responses.activate
    def test_project_upload_dataset(self):
        """Test upload_dataset functionality with various scenarios"""
        test_scenarios = [
            {
                "name": "string_annotationdesc",
                "dataset": [{"file": "test_image.jpg", "split": "train", "annotationfile": "string_annotation.txt"}],
                "params": {"num_workers": 1},
                "assertions": {},
            },
            {
                "name": "success_basic",
                "dataset": [
                    {"file": "image1.jpg", "split": "train", "annotationfile": {"file": "image1.xml"}},
                    {"file": "image2.jpg", "split": "valid", "annotationfile": {"file": "image2.xml"}},
                ],
                "params": {},
                "assertions": {"parser": [("/test/dataset",)], "upload": {"count": 2}, "save_annotation": {"count": 2}},
                "image_return": ({"id": "test-id-1", "success": True}, 0.1, 0),
            },
            {
                "name": "custom_parameters",
                "dataset": None,
                "params": {
                    "num_workers": 2,
                    "project_license": "CC BY 4.0",
                    "project_type": "classification",
                    "batch_name": "test-batch",
                    "num_retries": 3,
                },
                "assertions": {"upload": {"count": 1, "kwargs": {"batch_name": "test-batch", "num_retry_uploads": 3}}},
            },
            {
                "name": "project_creation",
                "dataset": None,
                "params": {"project_name": "new-project"},
                "assertions": {},
                "project_created": True,
            },
            {
                "name": "with_labelmap",
                "dataset": [
                    {
                        "file": "image1.jpg",
                        "split": "train",
                        "annotationfile": {"file": "image1.xml", "labelmap": "path/to/labelmap.json"},
                    }
                ],
                "params": {},
                "assertions": {"save_annotation": {"count": 1}, "load_labelmap": {"count": 1}},
                "extra_mocks": [
                    (
                        "load_labelmap",
                        "roboflow.core.workspace.load_labelmap",
                        {"return_value": {"old_label": "new_label"}},
                    )
                ],
            },
            {
                "name": "concurrent_uploads",
                "dataset": [{"file": f"image{i}.jpg", "split": "train"} for i in range(10)],
                "params": {"num_workers": 5},
                "assertions": {"thread_pool": {"count": 1, "kwargs": {"max_workers": 5}}},
                "extra_mocks": [("thread_pool", "concurrent.futures.ThreadPoolExecutor", {})],
            },
            {"name": "empty_dataset", "dataset": [], "params": {}, "assertions": {"upload": {"count": 0}}},
            {
                "name": "raw_text_annotation",
                "dataset": [
                    {
                        "file": "image1.jpg",
                        "split": "train",
                        "annotationfile": {"rawText": "annotation content here", "format": "json"},
                    }
                ],
                "params": {},
                "assertions": {"save_annotation": {"count": 1}},
            },
        ]

        error_cases = [
            {
                "name": "image_upload_error",
                "side_effect": {
                    "upload_image_side_effect": lambda *args, **kwargs: (_ for _ in ()).throw(
                        ImageUploadError("Failed to upload image")
                    )
                },
                "params": {"num_workers": 1},
            },
            {
                "name": "annotation_upload_error",
                "side_effect": {
                    "save_annotation_side_effect": lambda *args, **kwargs: (_ for _ in ()).throw(
                        AnnotationSaveError("Failed to save annotation")
                    )
                },
                "params": {"num_workers": 1},
            },
        ]

        for scenario in test_scenarios:
            test_dataset = (
                self._create_test_dataset(scenario.get("dataset")) if scenario.get("dataset") is not None else None
            )

            extra_mocks = {}
            if "extra_mocks" in scenario:
                for mock_name, target, config in scenario.get("extra_mocks", []):
                    extra_mocks[mock_name] = patch(target, **config)

            mocks = self._setup_upload_dataset_mocks(
                test_dataset=test_dataset,
                image_return=scenario.get("image_return"),
                project_created=scenario.get("project_created", False),
            )

            mock_objects = {}
            for name, mock in mocks.items():
                mock_objects[name] = mock.start()

            for name, mock in extra_mocks.items():
                mock_objects[name] = mock.start()

            try:
                params = {"dataset_path": "/test/dataset", "project_name": PROJECT_NAME}
                params.update(scenario.get("params", {}))

                self.workspace.upload_dataset(**params)

                for mock_name, assertion in scenario.get("assertions", {}).items():
                    if isinstance(assertion, list):
                        mock_obj = mock_objects.get(mock_name)
                        call_args_list = [args for args, _ in mock_obj.call_args_list]
                        for expected_args in assertion:
                            self.assertIn(expected_args, call_args_list)
                    elif isinstance(assertion, dict):
                        mock_obj = mock_objects.get(mock_name)
                        if "count" in assertion:
                            self.assertEqual(mock_obj.call_count, assertion["count"])
                        if "kwargs" in assertion and mock_obj.call_count > 0:
                            _, kwargs = mock_obj.call_args
                            for key, value in assertion["kwargs"].items():
                                self.assertEqual(kwargs.get(key), value)
            finally:
                for mock in list(mocks.values()) + list(extra_mocks.values()):
                    mock.stop()

        for case in error_cases:
            mocks = self._setup_upload_dataset_mocks(**case.get("side_effect", {}))

            for mock in mocks.values():
                mock.start()

            try:
                params = {"dataset_path": "/test/dataset", "project_name": PROJECT_NAME}
                params.update(case.get("params", {}))
                self.workspace.upload_dataset(**params)
            finally:
                for mock in mocks.values():
                    mock.stop()

<<<<<<< HEAD
    def test_get_batches_success(self):
        expected_url = f"{API_URL}/{WORKSPACE_NAME}/{PROJECT_NAME}/batches?api_key={ROBOFLOW_API_KEY}"
        mock_response = {
            "batches": [
                {
                    "name": "Uploaded on 11/22/22 at 1:39 pm",
                    "numJobs": 2,
                    "images": 115,
                    "uploaded": {"_seconds": 1669146024, "_nanoseconds": 818000000},
                    "id": "batch-1",
                },
                {
                    "numJobs": 0,
                    "images": 11,
                    "uploaded": {"_seconds": 1669236873, "_nanoseconds": 47000000},
                    "name": "Upload via API",
                    "id": "batch-2",
                },
            ]
        }

        responses.add(responses.GET, expected_url, json=mock_response, status=200)

        batches = self.project.get_batches()

        self.assertIsInstance(batches, dict)
        self.assertIn("batches", batches)
        self.assertEqual(len(batches["batches"]), 2)
        self.assertEqual(batches["batches"][0]["id"], "batch-1")
        self.assertEqual(batches["batches"][0]["name"], "Uploaded on 11/22/22 at 1:39 pm")
        self.assertEqual(batches["batches"][0]["images"], 115)
        self.assertEqual(batches["batches"][0]["numJobs"], 2)
        self.assertEqual(batches["batches"][1]["id"], "batch-2")
        self.assertEqual(batches["batches"][1]["name"], "Upload via API")

    def test_get_batches_error(self):
        expected_url = f"{API_URL}/{WORKSPACE_NAME}/{PROJECT_NAME}/batches?api_key={ROBOFLOW_API_KEY}"
        error_response = {"error": "Cannot retrieve batches"}

        responses.add(responses.GET, expected_url, json=error_response, status=404)

        with self.assertRaises(RuntimeError) as context:
            self.project.get_batches()

        self.assertEqual(str(context.exception), "Cannot retrieve batches")

    def test_get_batch_success(self):
        batch_id = "batch-123"
        expected_url = f"{API_URL}/{WORKSPACE_NAME}/{PROJECT_NAME}/batches/{batch_id}?api_key={ROBOFLOW_API_KEY}"
        mock_response = {
            "batch": {
                "name": "Uploaded on 11/22/22 at 1:39 pm",
                "numJobs": 2,
                "images": 115,
                "uploaded": {"_seconds": 1669146024, "_nanoseconds": 818000000},
                "id": batch_id,
            }
        }

        responses.add(responses.GET, expected_url, json=mock_response, status=200)

        batch = self.project.get_batch(batch_id)

        self.assertIsInstance(batch, dict)
        self.assertIn("batch", batch)
        self.assertEqual(batch["batch"]["id"], batch_id)
        self.assertEqual(batch["batch"]["name"], "Uploaded on 11/22/22 at 1:39 pm")
        self.assertEqual(batch["batch"]["images"], 115)
        self.assertEqual(batch["batch"]["numJobs"], 2)
        self.assertIn("uploaded", batch["batch"])

    def test_get_batch_error(self):
        batch_id = "nonexistent-batch"
        expected_url = f"{API_URL}/{WORKSPACE_NAME}/{PROJECT_NAME}/batches/{batch_id}?api_key={ROBOFLOW_API_KEY}"
        error_response = {"error": "Batch not found"}

        responses.add(responses.GET, expected_url, json=error_response, status=404)

        with self.assertRaises(RuntimeError) as context:
            self.project.get_batch(batch_id)

        self.assertEqual(str(context.exception), "Batch not found")
=======
    def test_classification_dataset_upload(self):
        from roboflow.util import folderparser

        classification_folder = "tests/datasets/corrosion-singlelabel-classification"
        # Parse with classification flag to get inferred annotations
        parsed_dataset = folderparser.parsefolder(classification_folder, is_classification=True)

        # Create a mock project with classification type
        self.project.type = "classification"
        annotation_calls = []

        def capture_annotation_calls(annotation_path, **kwargs):
            annotation_calls.append({"annotation_path": annotation_path, "image_id": kwargs.get("image_id")})
            return ({"success": True}, 0.1, 0)

        mocks = {
            "parser": patch("roboflow.core.workspace.folderparser.parsefolder", return_value=parsed_dataset),
            "upload": patch(
                "roboflow.core.workspace.Project.upload_image",
                return_value=({"id": "test-id", "success": True}, 0.1, 0),
            ),
            "save_annotation": patch(
                "roboflow.core.workspace.Project.save_annotation", side_effect=capture_annotation_calls
            ),
            "get_project": patch(
                "roboflow.core.workspace.Workspace._get_or_create_project", return_value=(self.project, False)
            ),
        }
        mock_objects = {}
        for name, mock in mocks.items():
            mock_objects[name] = mock.start()
        try:
            self.workspace.upload_dataset(dataset_path=classification_folder, project_name=PROJECT_NAME, num_workers=1)
            self.assertEqual(mock_objects["upload"].call_count, 10)
            self.assertEqual(len(annotation_calls), 10)

            corrosion_count = sum(1 for call in annotation_calls if call["annotation_path"] == "Corrosion")
            no_corrosion_count = sum(1 for call in annotation_calls if call["annotation_path"] == "no-corrosion")
            self.assertEqual(corrosion_count, 5)
            self.assertEqual(no_corrosion_count, 5)

            for call in annotation_calls:
                self.assertIn(call["annotation_path"], ["Corrosion", "no-corrosion"])
        finally:
            for mock in mocks.values():
                mock.stop()

    def test_classification_edge_cases(self):
        edge_case_dataset = [
            # These should not get annotations
            {"file": "root_img.jpg", "split": "train", "dirname": "/"},
            {"file": "dot_img.jpg", "split": "train", "dirname": "/."},
            # These should get annotations from folder structure
            {
                "file": "nested.jpg",
                "split": "train",
                "dirname": "/train/defects/rust/severe",
                "annotationfile": {"type": "classification_folder", "classification_label": "severe"},
            },
            {
                "file": "normal.jpg",
                "split": "train",
                "dirname": "/train/good",
                "annotationfile": {"type": "classification_folder", "classification_label": "good"},
            },
        ]
        self.project.type = "classification"
        annotation_calls = []

        def capture_annotation_calls(annotation_path, **kwargs):
            annotation_calls.append(annotation_path)
            return ({"success": True}, 0.1, 0)

        test_dataset = self._create_test_dataset(edge_case_dataset)
        mocks = self._setup_upload_dataset_mocks(
            test_dataset=test_dataset, save_annotation_side_effect=capture_annotation_calls
        )
        for mock in mocks.values():
            mock.start()
        try:
            self.workspace.upload_dataset(dataset_path="/test/dataset", project_name=PROJECT_NAME, num_workers=1)
            self.assertEqual(len(annotation_calls), 2)
            self.assertIn("severe", annotation_calls)
            self.assertIn("good", annotation_calls)
        finally:
            for mock in mocks.values():
                mock.stop()
>>>>>>> 24ca5701
<|MERGE_RESOLUTION|>--- conflicted
+++ resolved
@@ -455,7 +455,6 @@
                 for mock in mocks.values():
                     mock.stop()
 
-<<<<<<< HEAD
     def test_get_batches_success(self):
         expected_url = f"{API_URL}/{WORKSPACE_NAME}/{PROJECT_NAME}/batches?api_key={ROBOFLOW_API_KEY}"
         mock_response = {
@@ -538,7 +537,7 @@
             self.project.get_batch(batch_id)
 
         self.assertEqual(str(context.exception), "Batch not found")
-=======
+
     def test_classification_dataset_upload(self):
         from roboflow.util import folderparser
 
@@ -625,5 +624,4 @@
             self.assertIn("good", annotation_calls)
         finally:
             for mock in mocks.values():
-                mock.stop()
->>>>>>> 24ca5701
+                mock.stop()