import os
import unittest
from unittest.mock import patch

import requests
import responses
<<<<<<< HEAD

from roboflow.core.version import Version
=======

from roboflow.core.version import Version, unwrap_version_id

from .helpers import get_version
>>>>>>> d4191584

from .helpers import get_version


class TestDownload(unittest.TestCase):
    def setUp(self):
        super(TestDownload, self).setUp()
        self.api_url = "https://api.roboflow.com/test-workspace/test-project/4/coco"
        self.version = get_version(
            project_name="Test Dataset",
            id="test-workspace/test-project/2",
            version_number="4",
        )

        self.generating_url = (
            "https://api.roboflow.com/Test Workspace Name/Test Dataset/4"
        )

    @responses.activate
    def test_download_raises_exception_on_bad_request(self):
        responses.add(responses.GET, self.api_url, status=404, json={"error": "Broken"})
        responses.add(
            responses.GET,
            self.generating_url,
            json={"version": {"generating": False, "progress": 1.0}},
        )

        with self.assertRaises(RuntimeError):
            self.version.download("coco")

    @responses.activate
    def test_download_raises_exception_on_api_failure(self):
        responses.add(responses.GET, self.api_url, status=500)
        responses.add(
            responses.GET,
            self.generating_url,
            json={"version": {"generating": False, "progress": 1.0}},
        )
        with self.assertRaises(requests.exceptions.HTTPError):
            self.version.download("coco")

    @responses.activate
    @patch.object(Version, "_Version__download_zip")
    @patch.object(Version, "_Version__extract_zip")
    @patch.object(Version, "_Version__reformat_yaml")
    def test_download_returns_dataset(self, *_):
        responses.add(responses.GET, self.api_url, json={"export": {"link": None}})
        responses.add(
            responses.GET,
            self.generating_url,
            json={"version": {"generating": False, "progress": 1.0}},
        )
        dataset = self.version.download("coco", location="/my-spot")
        self.assertEqual(dataset.name, self.version.name)
        self.assertEqual(dataset.version, self.version.version)
        self.assertEqual(dataset.model_format, "coco")
        self.assertEqual(dataset.location, "/my-spot")


class TestExport(unittest.TestCase):
    def setUp(self):
        super(TestExport, self).setUp()
        self.api_url = (
            "https://api.roboflow.com/test-workspace/test-project/4/test-format"
        )
        self.version = get_version(
            project_name="Test Dataset",
            id="test-workspace/test-project/2",
            version_number="4",
        )

        self.generating_url = (
            "https://api.roboflow.com/Test Workspace Name/Test Dataset/4"
        )

    @responses.activate
    def test_export_returns_true_on_api_success(self):
        responses.add(responses.GET, self.api_url, status=200)
        responses.add(
            responses.GET,
            self.generating_url,
            json={"version": {"generating": False, "progress": 1.0}},
        )
        export = self.version.export("test-format")
        request = responses.calls[0].request

        self.assertTrue(export)
        self.assertEqual(request.method, "GET")
        self.assertDictEqual(
            request.params, {"nocache": "true", "api_key": "test-api-key"}
        )

    @responses.activate
    def test_export_raises_error_on_bad_request(self):
        responses.add(
            responses.GET, self.api_url, status=400, json={"error": "BROKEN!!"}
        )
        responses.add(
            responses.GET,
            self.generating_url,
            json={"version": {"generating": False, "progress": 1.0}},
        )
        with self.assertRaises(RuntimeError):
            self.version.export("test-format")

    @responses.activate
    def test_export_raises_error_on_api_failure(self):
        responses.add(responses.GET, self.api_url, status=500)
        responses.add(
            responses.GET,
            self.generating_url,
            json={"version": {"generating": False, "progress": 1.0}},
        )
        with self.assertRaises(requests.exceptions.HTTPError):
            self.version.export("test-format")


@patch.object(os, "makedirs")
class TestGetDownloadLocation(unittest.TestCase):
    def setUp(self, *_):
        super(TestGetDownloadLocation, self).setUp()
        self.version = get_version(
            project_name="Test Dataset",
            id="test-workspace/test-project/2",
            version_number="3",
        )

        # This is a weird python thing to get access to the private function for testing.
        self.get_download_location = self.version._Version__get_download_location
        self.generating_url = (
            "https://api.roboflow.com/Test Workspace Name/Test Dataset/4"
        )

    @responses.activate
    def test_get_download_location_with_env_variable(self, *_):
        responses.add(
            responses.GET,
            self.generating_url,
            json={"version": {"generating": False, "progress": 1.0}},
        )
        with patch.dict(os.environ, {"DATASET_DIRECTORY": "/my/exports"}, clear=True):
            self.assertEqual(self.get_download_location(), "/my/exports/Test-Dataset-3")

    @responses.activate
    def test_get_download_location_without_env_variable(self, *_):
        responses.add(
            responses.GET,
            self.generating_url,
            json={"version": {"generating": False, "progress": 1.0}},
        )
        self.assertEqual(self.get_download_location(), "Test-Dataset-3")


class TestGetDownloadURL(unittest.TestCase):
    def setUp(self):
        super(TestGetDownloadURL, self).setUp()
        self.version = get_version(
            project_name="Test Dataset",
            id="test-workspace/test-project/2",
            version_number="3",
        )

        # This is a weird python thing to get access to the private function for testing.
        self.get_download_url = self.version._Version__get_download_url
        self.generating_url = (
            "https://api.roboflow.com/Test Workspace Name/Test Dataset/4"
        )

    @responses.activate
    def test_get_download_url(self):
        responses.add(
            responses.GET,
            self.generating_url,
            json={"version": {"generating": False, "progress": 1.0}},
        )
        url = self.get_download_url("yolo1337")
        self.assertEqual(
            url, "https://api.roboflow.com/test-workspace/test-project/3/yolo1337"
        )


class TestGetFormatIdentifier(unittest.TestCase):
    def setUp(self):
        super(TestGetFormatIdentifier, self).setUp()
        self.version = get_version(
            project_name="Test Dataset",
            id="test-workspace/test-project/2",
            version_number="3",
        )

        # This is a weird python thing to get access to the private function for testing.
        self.get_format_identifier = self.version._Version__get_format_identifier

    def test_returns_simple_format(self):
        self.assertEqual(self.get_format_identifier("coco"), "coco")

    def test_returns_friendly_names_for_supported_formats(self):
        formats = [("yolov5", "yolov5pytorch"), ("yolov7", "yolov7pytorch")]
        for external_format, internal_format in formats:
            self.assertEqual(
                self.get_format_identifier(external_format), internal_format
            )

    def test_falls_back_to_instance_variable_if_model_format_is_none(self):
        self.version.model_format = "fallback"
        self.assertEqual(self.get_format_identifier(None), "fallback")

    def test_falls_back_to_instance_variable_if_model_format_is_none_and_converts_human_readable_format_to_identifier(
        self,
    ):
        self.version.model_format = "yolov5"
        self.assertEqual(self.get_format_identifier(None), "yolov5pytorch")

    def test_raises_runtime_error_if_model_format_is_none(self):
        self.version.model_format = None
        with self.assertRaises(RuntimeError):
            self.get_format_identifier(None)


def test_unwrap_version_id_when_full_identifier_is_given() -> None:
    # when
    result = unwrap_version_id(version_id="some-workspace/some-project/3")

    # then
    assert result == "3"


def test_unwrap_version_id_when_only_version_id_is_given() -> None:
    # when
    result = unwrap_version_id(version_id="3")

    # then
    assert result == "3"<|MERGE_RESOLUTION|>--- conflicted
+++ resolved
@@ -4,15 +4,10 @@
 
 import requests
 import responses
-<<<<<<< HEAD
-
-from roboflow.core.version import Version
-=======
 
 from roboflow.core.version import Version, unwrap_version_id
 
 from .helpers import get_version
->>>>>>> d4191584
 
 from .helpers import get_version
 
