--- conflicted
+++ resolved
@@ -41,12 +41,8 @@
     @patch.object(Version, "_Version__extract_zip")
     @patch.object(Version, "_Version__reformat_yaml")
     def test_download_returns_dataset(self, *_):
-<<<<<<< HEAD
         responses.add(responses.GET, self.api_url, json={"export": { "link": None }})
         responses.add(responses.GET, self.generating_url, json={"generating": False, "progress": 1.0})
-=======
-        responses.add(responses.GET, self.api_url, json={"export": {"link": None}})
->>>>>>> a4082423
         dataset = self.version.download("coco", location="/my-spot")
         self.assertEqual(dataset.name, self.version.name)
         self.assertEqual(dataset.version, self.version.version)
@@ -57,7 +53,6 @@
 class TestExport(unittest.TestCase):
     def setUp(self):
         super(TestExport, self).setUp()
-<<<<<<< HEAD
         self.api_url = "https://api.roboflow.com/test-workspace/test-project/4/test-format"
         self.version = get_version(project_name="Test Dataset", id="test-workspace/test-project/2", version_number="4")
         self.generating_url = "https://api.roboflow.com/Test Workspace Name/Test Dataset/4/checkGenerating"        
@@ -66,27 +61,10 @@
     def test_export_returns_true_on_api_success(self):
         responses.add(responses.GET, self.api_url, status=200)
         responses.add(responses.GET, self.generating_url, json={"generating": False, "progress": 1.0})
-        
-=======
-        self.api_url = (
-            "https://api.roboflow.com/test-workspace/test-project/4/test-format"
-        )
-        self.version = get_version(
-            project_name="Test Dataset",
-            id="test-workspace/test-project/2",
-            version_number="4",
-        )
-
-    @responses.activate
-    def test_export_returns_true_on_api_success(self):
-        responses.add(responses.POST, self.api_url, status=204)
-
->>>>>>> a4082423
         export = self.version.export("test-format")
         request = responses.calls[0].request
 
         self.assertTrue(export)
-<<<<<<< HEAD
         self.assertEqual(request.method, "GET")
         self.assertDictEqual(request.params, { "api_key": "test-api-key" })
 
@@ -94,32 +72,13 @@
     def test_export_raises_error_on_bad_request(self):
         responses.add(responses.GET, self.api_url, status=400, json={ "error": "BROKEN!!"})
         responses.add(responses.GET, self.generating_url, json={"generating": False, "progress": 1.0})
-        
-=======
-        self.assertEqual(request.method, "POST")
-        self.assertRegex(request.url, rf"^{self.api_url}")
-        self.assertDictEqual(request.params, {"api_key": "test-api-key"})
-
-    @responses.activate
-    def test_export_raises_error_on_bad_request(self):
-        responses.add(
-            responses.POST, self.api_url, status=400, json={"error": "BROKEN!!"}
-        )
-
->>>>>>> a4082423
         with self.assertRaises(RuntimeError):
             self.version.export("test-format")
 
     @responses.activate
     def test_export_raises_error_on_api_failure(self):
-<<<<<<< HEAD
         responses.add(responses.GET, self.api_url, status=500)
         responses.add(responses.GET, self.generating_url, json={"generating": False, "progress": 1.0})
-        
-=======
-        responses.add(responses.POST, self.api_url, status=500)
-
->>>>>>> a4082423
         with self.assertRaises(requests.exceptions.HTTPError):
             self.version.export("test-format")
 
@@ -140,12 +99,8 @@
 
     @responses.activate
     def test_get_download_location_with_env_variable(self, *_):
-<<<<<<< HEAD
         responses.add(responses.GET, self.generating_url, json={"generating": False, "progress": 1.0})
         with patch.dict(os.environ, { "DATASET_DIRECTORY": "/my/exports"}, clear=True):
-=======
-        with patch.dict(os.environ, {"DATASET_DIRECTORY": "/my/exports"}, clear=True):
->>>>>>> a4082423
             self.assertEqual(self.get_download_location(), "/my/exports/Test-Dataset-3")
 
     @responses.activate
